--- conflicted
+++ resolved
@@ -343,8 +343,6 @@
     else:
         model_params = model.parameters()
 
-<<<<<<< HEAD
-=======
     logging.warning(
         "num. model params: {:,} (num. trained: {:,} ({:.1f}%))".format(
             sum(p.numel() for p in model.parameters()),
@@ -355,7 +353,6 @@
         )
     )
 
->>>>>>> 36b62ae4
     # Setup an optimizer
     if args.opt == "adam":
         optimizer = torch.optim.Adam(
@@ -501,10 +498,6 @@
         data = sorted(
             list(valid_json.items())[: args.num_save_attention],
             key=lambda x: int(x[1]["output"][0]["shape"][0]),
-<<<<<<< HEAD
-            reverse=True,
-=======
->>>>>>> 36b62ae4
         )
         if hasattr(model, "module"):
             att_vis_fn = model.module.calculate_all_attentions
