#!/usr/bin/env python3
# encoding: utf-8

# Copyright 2019 Kyoto University (Hirofumi Inaguma)
#  Apache 2.0  (http://www.apache.org/licenses/LICENSE-2.0)

"""Neural machine translation model training script."""

import logging
import os
import random
import subprocess
import sys

from distutils.version import LooseVersion

import configargparse
import numpy as np
import torch

from espnet import __version__
from espnet.utils.cli_utils import strtobool
from espnet.utils.training.batchfy import BATCH_COUNT_CHOICES

is_torch_1_2_plus = LooseVersion(torch.__version__) >= LooseVersion("1.2")


# NOTE: you need this func to generate our sphinx doc
def get_parser(parser=None, required=True):
    """Get default arguments."""
    if parser is None:
        parser = configargparse.ArgumentParser(
            description="Train a neural machine translation (NMT) model on one CPU, "
            "one or multiple GPUs",
            config_file_parser_class=configargparse.YAMLConfigFileParser,
            formatter_class=configargparse.ArgumentDefaultsHelpFormatter,
        )
    # general configuration
    parser.add("--config", is_config_file=True, help="config file path")
    parser.add(
        "--config2",
        is_config_file=True,
        help="second config file path that overwrites the settings in `--config`.",
    )
    parser.add(
        "--config3",
        is_config_file=True,
        help="third config file path that overwrites the settings "
        "in `--config` and `--config2`.",
    )

    parser.add_argument(
        "--ngpu",
        default=None,
        type=int,
        help="Number of GPUs. If not given, use all visible devices",
    )
    parser.add_argument(
        "--train-dtype",
        default="float32",
        choices=["float16", "float32", "float64", "O0", "O1", "O2", "O3"],
        help="Data type for training (only pytorch backend). "
        "O0,O1,.. flags require apex. "
        "See https://nvidia.github.io/apex/amp.html#opt-levels",
    )
    parser.add_argument(
        "--backend",
        default="chainer",
        type=str,
        choices=["chainer", "pytorch"],
        help="Backend library",
    )
    parser.add_argument(
        "--outdir", type=str, required=required, help="Output directory"
    )
    parser.add_argument("--debugmode", default=1, type=int, help="Debugmode")
    parser.add_argument(
        "--dict", required=required, help="Dictionary for source/target languages"
    )
    parser.add_argument("--seed", default=1, type=int, help="Random seed")
    parser.add_argument("--debugdir", type=str, help="Output directory for debugging")
    parser.add_argument(
        "--resume",
        "-r",
        default="",
        nargs="?",
        help="Resume the training from snapshot",
    )
    parser.add_argument(
        "--minibatches",
        "-N",
        type=int,
        default="-1",
        help="Process only N minibatches (for debug)",
    )
    parser.add_argument("--verbose", "-V", default=0, type=int, help="Verbose option")
    parser.add_argument(
        "--tensorboard-dir",
        default=None,
        type=str,
        nargs="?",
        help="Tensorboard log dir path",
    )
    parser.add_argument(
        "--report-interval-iters",
        default=100,
        type=int,
        help="Report interval iterations",
    )
    parser.add_argument(
        "--save-interval-iters",
        default=0,
        type=int,
        help="Save snapshot interval iterations",
    )
    # task related
    parser.add_argument(
        "--train-json",
        type=str,
        default=None,
        help="Filename of train label data (json)",
    )
    parser.add_argument(
        "--valid-json",
        type=str,
        default=None,
        help="Filename of validation label data (json)",
    )
    # network architecture
    parser.add_argument(
        "--model-module",
        type=str,
        default=None,
        help="model defined module (default: espnet.nets.xxx_backend.e2e_mt:E2E)",
    )
    # loss related
    parser.add_argument(
        "--lsm-weight", default=0.0, type=float, help="Label smoothing weight"
    )
    # translations options to compute BLEU
    parser.add_argument(
        "--report-bleu",
        default=True,
        action="store_true",
        help="Compute BLEU on development set",
    )
    parser.add_argument("--nbest", type=int, default=1, help="Output N-best hypotheses")
    parser.add_argument("--beam-size", type=int, default=4, help="Beam size")
    parser.add_argument("--penalty", default=0.0, type=float, help="Incertion penalty")
    parser.add_argument(
        "--maxlenratio",
        default=0.0,
        type=float,
        help="""Input length ratio to obtain max output length.
                        If maxlenratio=0.0 (default), it uses a end-detect function
                        to automatically find maximum hypothesis lengths""",
    )
    parser.add_argument(
        "--minlenratio",
        default=0.0,
        type=float,
        help="Input length ratio to obtain min output length",
    )
    parser.add_argument(
        "--rnnlm", type=str, default=None, help="RNNLM model file to read"
    )
    parser.add_argument(
        "--rnnlm-conf", type=str, default=None, help="RNNLM model config file to read"
    )
    parser.add_argument("--lm-weight", default=0.0, type=float, help="RNNLM weight.")
    parser.add_argument("--sym-space", default="<space>", type=str, help="Space symbol")
    parser.add_argument("--sym-blank", default="<blank>", type=str, help="Blank symbol")
    # minibatch related
    parser.add_argument(
        "--sortagrad",
        default=0,
        type=int,
        nargs="?",
        help="How many epochs to use sortagrad for. 0 = deactivated, -1 = all epochs",
    )
    parser.add_argument(
        "--batch-count",
        default="auto",
        choices=BATCH_COUNT_CHOICES,
        help="How to count batch_size. "
        "The default (auto) will find how to count by args.",
    )
    parser.add_argument(
        "--batch-size",
        "--batch-seqs",
        "-b",
        default=0,
        type=int,
        help="Maximum seqs in a minibatch (0 to disable)",
    )
    parser.add_argument(
        "--batch-bins",
        default=0,
        type=int,
        help="Maximum bins in a minibatch (0 to disable)",
    )
    parser.add_argument(
        "--batch-frames-in",
        default=0,
        type=int,
        help="Maximum input frames in a minibatch (0 to disable)",
    )
    parser.add_argument(
        "--batch-frames-out",
        default=0,
        type=int,
        help="Maximum output frames in a minibatch (0 to disable)",
    )
    parser.add_argument(
        "--batch-frames-inout",
        default=0,
        type=int,
        help="Maximum input+output frames in a minibatch (0 to disable)",
    )
    parser.add_argument(
        "--maxlen-in",
        "--batch-seq-maxlen-in",
        default=100,
        type=int,
        metavar="ML",
        help="When --batch-count=seq, "
        "batch size is reduced if the input sequence length > ML.",
    )
    parser.add_argument(
        "--maxlen-out",
        "--batch-seq-maxlen-out",
        default=100,
        type=int,
        metavar="ML",
        help="When --batch-count=seq, "
        "batch size is reduced if the output sequence length > ML",
    )
    parser.add_argument(
        "--n-iter-processes",
        default=0,
        type=int,
        help="Number of processes of iterator",
    )
    # optimization related
    parser.add_argument(
        "--opt",
        default="adadelta",
        type=str,
        choices=["adadelta", "adam", "noam"],
        help="Optimizer",
    )
    parser.add_argument(
        "--accum-grad", default=1, type=int, help="Number of gradient accumuration"
    )
    parser.add_argument(
        "--eps", default=1e-8, type=float, help="Epsilon constant for optimizer"
    )
    parser.add_argument(
        "--eps-decay", default=0.01, type=float, help="Decaying ratio of epsilon"
    )
    parser.add_argument(
        "--lr", default=1e-3, type=float, help="Learning rate for optimizer"
    )
    parser.add_argument(
        "--lr-decay", default=1.0, type=float, help="Decaying ratio of learning rate"
    )
    parser.add_argument(
        "--weight-decay", default=0.0, type=float, help="Weight decay ratio"
    )
    parser.add_argument(
        "--criterion",
        default="acc",
        type=str,
        choices=["loss", "acc"],
        help="Criterion to perform epsilon decay",
    )
    parser.add_argument(
        "--threshold", default=1e-4, type=float, help="Threshold to stop iteration"
    )
    parser.add_argument(
        "--epochs", "-e", default=30, type=int, help="Maximum number of epochs"
    )
    parser.add_argument(
        "--early-stop-criterion",
        default="validation/main/acc",
        type=str,
        nargs="?",
        help="Value to monitor to trigger an early stopping of the training",
    )
    parser.add_argument(
        "--patience",
        default=3,
        type=int,
        nargs="?",
        help="Number of epochs to wait "
        "without improvement before stopping the training",
    )
    parser.add_argument(
        "--grad-clip", default=5, type=float, help="Gradient norm threshold to clip"
    )
    parser.add_argument(
        "--num-save-attention",
        default=3,
        type=int,
        help="Number of samples of attention to be saved",
    )
    # decoder related
    parser.add_argument(
        "--context-residual",
        default=False,
        type=strtobool,
        nargs="?",
        help="The flag to switch to use context vector residual in the decoder network",
    )
    parser.add_argument(
        "--tie-src-tgt-embedding",
        default=False,
        type=strtobool,
        nargs="?",
        help="Tie parameters of source embedding and target embedding.",
    )
    parser.add_argument(
        "--tie-classifier",
        default=False,
        type=strtobool,
        nargs="?",
        help="Tie parameters of target embedding and output projection layer.",
    )
    # finetuning related
    parser.add_argument(
        "--enc-init",
        default=None,
        type=str,
        nargs="?",
        help="Pre-trained ASR model to initialize encoder.",
    )
    parser.add_argument(
        "--enc-init-mods",
        default="enc.enc.",
        type=lambda s: [str(mod) for mod in s.split(",") if s != ""],
        help="List of encoder modules to initialize, separated by a comma.",
    )
    parser.add_argument(
        "--dec-init",
        default=None,
        type=str,
        nargs="?",
        help="Pre-trained ASR, MT or LM model to initialize decoder.",
    )
    parser.add_argument(
        "--dec-init-mods",
        default="att., dec.",
        type=lambda s: [str(mod) for mod in s.split(",") if s != ""],
        help="List of decoder modules to initialize, separated by a comma.",
    )
    # multilingual related
    parser.add_argument(
        "--multilingual",
        default=False,
        type=strtobool,
        help="Prepend target language ID to the source sentence. "
        "Both source/target language IDs must be prepend in the pre-processing stage.",
    )
    parser.add_argument(
        "--replace-sos",
        default=False,
        type=strtobool,
        help="Replace <sos> in the decoder with a target language ID "
        "(the first token in the target sequence)",
    )

    return parser


def main(cmd_args):
    """Run the main training function."""
    parser = get_parser()
    args, _ = parser.parse_known_args(cmd_args)
    if args.backend == "chainer" and args.train_dtype != "float32":
        raise NotImplementedError(
            f"chainer backend does not support --train-dtype {args.train_dtype}."
            "Use --dtype float32."
        )
    if args.ngpu == 0 and args.train_dtype in ("O0", "O1", "O2", "O3", "float16"):
        raise ValueError(
            f"--train-dtype {args.train_dtype} does not support the CPU backend."
        )

    from espnet.utils.dynamic_import import dynamic_import

    if args.model_module is None:
        model_module = "espnet.nets." + args.backend + "_backend.e2e_mt:E2E"
    else:
        model_module = args.model_module
    model_class = dynamic_import(model_module)
    model_class.add_arguments(parser)

    args = parser.parse_args(cmd_args)
    args.model_module = model_module
    if "chainer_backend" in args.model_module:
        args.backend = "chainer"
    if "pytorch_backend" in args.model_module:
        args.backend = "pytorch"
<<<<<<< HEAD
=======

    # add version info in args
    args.version = __version__
>>>>>>> 36b62ae4

    # logging info
    if args.verbose > 0:
        logging.basicConfig(
            level=logging.INFO,
            format="%(asctime)s (%(module)s:%(lineno)d) %(levelname)s: %(message)s",
        )
    else:
        logging.basicConfig(
            level=logging.WARN,
            format="%(asctime)s (%(module)s:%(lineno)d) %(levelname)s: %(message)s",
        )
        logging.warning("Skip DEBUG/INFO messages")

    # If --ngpu is not given,
    #   1. if CUDA_VISIBLE_DEVICES is set, all visible devices
    #   2. if nvidia-smi exists, use all devices
    #   3. else ngpu=0
    if args.ngpu is None:
        cvd = os.environ.get("CUDA_VISIBLE_DEVICES")
        if cvd is not None:
            ngpu = len(cvd.split(","))
        else:
            logging.warning("CUDA_VISIBLE_DEVICES is not set.")
            try:
                p = subprocess.run(
                    ["nvidia-smi", "-L"], stdout=subprocess.PIPE, stderr=subprocess.PIPE
                )
            except (subprocess.CalledProcessError, FileNotFoundError):
                ngpu = 0
            else:
                ngpu = len(p.stderr.decode().split("\n")) - 1
        args.ngpu = ngpu
    else:
        if is_torch_1_2_plus and args.ngpu != 1:
            logging.debug(
                "There are some bugs with multi-GPU processing in PyTorch 1.2+"
                + " (see https://github.com/pytorch/pytorch/issues/21108)"
            )
        ngpu = args.ngpu
    logging.info(f"ngpu: {ngpu}")

    # display PYTHONPATH
    logging.info("python path = " + os.environ.get("PYTHONPATH", "(None)"))

    # set random seed
    logging.info("random seed = %d" % args.seed)
    random.seed(args.seed)
    np.random.seed(args.seed)

    # load dictionary for debug log
    if args.dict is not None:
        with open(args.dict, "rb") as f:
            dictionary = f.readlines()
        char_list = [entry.decode("utf-8").split(" ")[0] for entry in dictionary]
        char_list.insert(0, "<blank>")
        char_list.append("<eos>")
        args.char_list = char_list
    else:
        args.char_list = None

    # train
    logging.info("backend = " + args.backend)

    if args.backend == "pytorch":
        from espnet.mt.pytorch_backend.mt import train

        train(args)
    else:
        raise ValueError("Only pytorch are supported.")


if __name__ == "__main__":
    main(sys.argv[1:])<|MERGE_RESOLUTION|>--- conflicted
+++ resolved
@@ -401,12 +401,9 @@
         args.backend = "chainer"
     if "pytorch_backend" in args.model_module:
         args.backend = "pytorch"
-<<<<<<< HEAD
-=======
 
     # add version info in args
     args.version = __version__
->>>>>>> 36b62ae4
 
     # logging info
     if args.verbose > 0:
