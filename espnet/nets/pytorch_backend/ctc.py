from distutils.version import LooseVersion
import logging

import numpy as np
import six
import torch
import torch.nn.functional as F

from espnet.nets.pytorch_backend.nets_utils import to_device


class CTC(torch.nn.Module):
    """CTC module

    :param int odim: dimension of outputs
    :param int eprojs: number of encoder projection units
    :param float dropout_rate: dropout rate (0.0 ~ 1.0)
    :param str ctc_type: builtin or warpctc
    :param bool reduce: reduce the CTC loss into a scalar
    """

    def __init__(
        self, odim, eprojs, dropout_rate, ctc_type="warpctc", reduce=True, lamb=0.1
    ):
        super().__init__()
        self.dropout_rate = dropout_rate
        self.lamb = lamb
        self.loss = None
        self.ctc_lo = torch.nn.Linear(eprojs, odim)
        self.dropout = torch.nn.Dropout(dropout_rate)
        self.probs = None  # for visualization

        # In case of Pytorch >= 1.7.0, CTC will be always builtin
        self.ctc_type = (
            ctc_type
            if ctc_type != "warpctc"
            or LooseVersion(torch.__version__) < LooseVersion("1.7.0")
            else "builtin"
        )

        if ctc_type != self.ctc_type:
            logging.warning(f"CTC was set to {self.ctc_type} due to PyTorch version.")

        if self.ctc_type == "builtin":
            reduction_type = "sum" if reduce else "none"
            self.ctc_loss = torch.nn.CTCLoss(
                reduction=reduction_type, zero_infinity=True
            )
        elif self.ctc_type == "cudnnctc":
            reduction_type = "sum" if reduce else "none"
            self.ctc_loss = torch.nn.CTCLoss(reduction=reduction_type)
        elif self.ctc_type == "warpctc":
            import warpctc_pytorch as warp_ctc

            self.ctc_loss = warp_ctc.CTCLoss(size_average=True, reduce=reduce)
        elif self.ctc_type == "gtnctc":
            from espnet.nets.pytorch_backend.gtn_ctc import GTNCTCLossFunction

            self.ctc_loss = GTNCTCLossFunction.apply
        elif self.ctc_type == "ctc-crf":
            from espnet.nets.pytorch_backend.ctc_crf import CTC_CRF_LOSS

            self.ctc_loss = CTC_CRF_LOSS(size_average=True, lamb=lamb)
        else:
            raise ValueError(
                'ctc_type must be "builtin", "warpctc", "gtnctc", or "ctc-crf": {}'.format(
                    self.ctc_type
                )
            )

        self.ignore_id = -1
        self.reduce = reduce

    def loss_fn(self, th_pred, th_target, th_ilen, th_olen):
        if self.ctc_type in ["builtin", "cudnnctc"]:
            th_pred = th_pred.log_softmax(2)
            # Use the deterministic CuDNN implementation of CTC loss to avoid
            #  [issue#17798](https://github.com/pytorch/pytorch/issues/17798)
            with torch.backends.cudnn.flags(deterministic=True):
                loss = self.ctc_loss(th_pred, th_target, th_ilen, th_olen)
            # Batch-size average
            loss = loss / th_pred.size(1)
            return loss
        elif self.ctc_type == "warpctc":
            return self.ctc_loss(th_pred, th_target, th_ilen, th_olen)
        elif self.ctc_type == "gtnctc":
            targets = [t.tolist() for t in th_target]
            log_probs = torch.nn.functional.log_softmax(th_pred, dim=2)
            return self.ctc_loss(log_probs, targets, 0, "none")
        elif self.ctc_type == "ctc-crf":
            th_pred = th_pred.log_softmax(2)
            return self.ctc_loss(th_pred, th_target, th_ilen, th_olen)
        else:
            raise NotImplementedError

    def forward(self, hs_pad, hlens, ys_pad):
        """CTC forward

        :param torch.Tensor hs_pad: batch of padded hidden state sequences (B, Tmax, D)
        :param torch.Tensor hlens: batch of lengths of hidden state sequences (B)
        :param torch.Tensor ys_pad:
            batch of padded character id sequence tensor (B, Lmax)
        :return: ctc loss value
        :rtype: torch.Tensor
        """
        # TODO(kan-bayashi): need to make more smart way
        ys = [y[y != self.ignore_id] for y in ys_pad]  # parse padded ys

        # zero padding for hs
<<<<<<< HEAD
        ys_hat = self.ctc_lo(self.dropout(hs_pad))
        if self.ctc_type != "gtnctc":
=======
        ys_hat = self.ctc_lo(F.dropout(hs_pad, p=self.dropout_rate))
        if self.ctc_type not in ("ctc-crf", "gtnctc"):
>>>>>>> a3d8115d
            ys_hat = ys_hat.transpose(0, 1)

        if self.ctc_type == "builtin":
            olens = to_device(ys_hat, torch.LongTensor([len(s) for s in ys]))
            hlens = hlens.long()
            ys_pad = torch.cat(ys)  # without this the code breaks for asr_mix
            self.loss = self.loss_fn(ys_hat, ys_pad, hlens, olens)
        else:
            self.loss = None
            hlens = torch.from_numpy(np.fromiter(hlens, dtype=np.int32))
            olens = torch.from_numpy(
                np.fromiter((x.size(0) for x in ys), dtype=np.int32)
            )
            # zero padding for ys
            ys_true = torch.cat(ys).cpu().int()  # batch x olen
            # get ctc loss
            # expected shape of seqLength x batchSize x alphabet_size
            dtype = ys_hat.dtype
            if self.ctc_type == "warpctc" or dtype == torch.float16:
                # warpctc only supports float32
                # torch.ctc does not support float16 (#1751)
                ys_hat = ys_hat.to(dtype=torch.float32)
            if self.ctc_type == "cudnnctc":
                # use GPU when using the cuDNN implementation
                ys_true = to_device(hs_pad, ys_true)
            if self.ctc_type == "gtnctc":
                # keep as list for gtn
                ys_true = ys
            self.loss = to_device(
                hs_pad, self.loss_fn(ys_hat, ys_true, hlens, olens)
            ).to(dtype=dtype)

        # get length info
        logging.info(
            self.__class__.__name__
            + " input lengths:  "
            + "".join(str(hlens).split("\n"))
        )
        logging.info(
            self.__class__.__name__
            + " output lengths: "
            + "".join(str(olens).split("\n"))
        )

# <<<<<<< ctc-crf-master
#         # get ctc loss
#         dtype = ys_hat.dtype
#         # expected shape of seqLength x batchSize x alphabet_size
#         # except for ctc-crf and gtnctc
#         if self.ctc_type not in ("ctc-crf", "gtnctc"):
#             ys_hat = ys_hat.transpose(0, 1)
#         if self.ctc_type == "warpctc" or dtype == torch.float16:
#             # warpctc only supports float32
#             # torch.ctc does not support float16 (#1751)
#             ys_hat = ys_hat.to(dtype=torch.float32)
#         if self.ctc_type == "builtin":
#             # use GPU when using the cuDNN implementation
#             ys_true = to_device(hs_pad, ys_true)
#         if self.ctc_type == "gtnctc":
#             # keep as list for gtn
#             ys_true = ys
#         self.loss = to_device(hs_pad, self.loss_fn(ys_hat, ys_true, hlens, olens)).to(
#             dtype=dtype
#         )
# =======
# >>>>>>> master
        if self.reduce:
            # NOTE: sum() is needed to keep consistency
            # since warpctc return as tensor w/ shape (1,)
            # but builtin return as tensor w/o shape (scalar).
            self.loss = self.loss.sum()
            logging.info("ctc loss:" + str(float(self.loss)))

        return self.loss

    def softmax(self, hs_pad):
        """softmax of frame activations

        :param torch.Tensor hs_pad: 3d tensor (B, Tmax, eprojs)
        :return: log softmax applied 3d tensor (B, Tmax, odim)
        :rtype: torch.Tensor
        """
        self.probs = F.softmax(self.ctc_lo(hs_pad), dim=2)
        return self.probs

    def log_softmax(self, hs_pad):
        """log_softmax of frame activations

        :param torch.Tensor hs_pad: 3d tensor (B, Tmax, eprojs)
        :return: log softmax applied 3d tensor (B, Tmax, odim)
        :rtype: torch.Tensor
        """
        return F.log_softmax(self.ctc_lo(hs_pad), dim=2)

    def argmax(self, hs_pad):
        """argmax of frame activations

        :param torch.Tensor hs_pad: 3d tensor (B, Tmax, eprojs)
        :return: argmax applied 2d tensor (B, Tmax)
        :rtype: torch.Tensor
        """
        return torch.argmax(self.ctc_lo(hs_pad), dim=2)

    def forced_align(self, h, y, blank_id=0):
        """forced alignment.

        :param torch.Tensor h: hidden state sequence, 2d tensor (T, D)
        :param torch.Tensor y: id sequence tensor 1d tensor (L)
        :param int y: blank symbol index
        :return: best alignment results
        :rtype: list
        """

        def interpolate_blank(label, blank_id=0):
            """Insert blank token between every two label token."""
            label = np.expand_dims(label, 1)
            blanks = np.zeros((label.shape[0], 1), dtype=np.int64) + blank_id
            label = np.concatenate([blanks, label], axis=1)
            label = label.reshape(-1)
            label = np.append(label, label[0])
            return label

        lpz = self.log_softmax(h)
        lpz = lpz.squeeze(0)

        y_int = interpolate_blank(y, blank_id)

        logdelta = np.zeros((lpz.size(0), len(y_int))) - 100000000000.0  # log of zero
        state_path = (
            np.zeros((lpz.size(0), len(y_int)), dtype=np.int16) - 1
        )  # state path

        logdelta[0, 0] = lpz[0][y_int[0]]
        logdelta[0, 1] = lpz[0][y_int[1]]

        for t in six.moves.range(1, lpz.size(0)):
            for s in six.moves.range(len(y_int)):
                if y_int[s] == blank_id or s < 2 or y_int[s] == y_int[s - 2]:
                    candidates = np.array([logdelta[t - 1, s], logdelta[t - 1, s - 1]])
                    prev_state = [s, s - 1]
                else:
                    candidates = np.array(
                        [
                            logdelta[t - 1, s],
                            logdelta[t - 1, s - 1],
                            logdelta[t - 1, s - 2],
                        ]
                    )
                    prev_state = [s, s - 1, s - 2]
                logdelta[t, s] = np.max(candidates) + lpz[t][y_int[s]]
                state_path[t, s] = prev_state[np.argmax(candidates)]

        state_seq = -1 * np.ones((lpz.size(0), 1), dtype=np.int16)

        candidates = np.array(
            [logdelta[-1, len(y_int) - 1], logdelta[-1, len(y_int) - 2]]
        )
        prev_state = [len(y_int) - 1, len(y_int) - 2]
        state_seq[-1] = prev_state[np.argmax(candidates)]
        for t in six.moves.range(lpz.size(0) - 2, -1, -1):
            state_seq[t] = state_path[t + 1, state_seq[t + 1, 0]]

        output_state_seq = []
        for t in six.moves.range(0, lpz.size(0)):
            output_state_seq.append(y_int[state_seq[t, 0]])

        return output_state_seq


def ctc_for(args, odim, reduce=True):
    """Returns the CTC module for the given args and output dimension

    :param Namespace args: the program args
    :param int odim : The output dimension
    :param bool reduce : return the CTC loss in a scalar
    :return: the corresponding CTC module
    """
    ctc_crf_lamb = getattr(
        args, "ctc_crf_lamb", 0.1
    )  # use getattr to keep compatibility
    num_encs = getattr(args, "num_encs", 1)  # use getattr to keep compatibility
    if num_encs == 1:
        # compatible with single encoder asr mode
        return CTC(
            odim,
            args.eprojs,
            args.dropout_rate,
            ctc_type=args.ctc_type,
            reduce=reduce,
            lamb=ctc_crf_lamb,
        )
    elif num_encs >= 1:
        ctcs_list = torch.nn.ModuleList()
        if args.share_ctc:
            # use dropout_rate of the first encoder
            ctc = CTC(
                odim,
                args.eprojs,
                args.dropout_rate[0],
                ctc_type=args.ctc_type,
                reduce=reduce,
                lamb=ctc_crf_lamb,
            )
            ctcs_list.append(ctc)
        else:
            for idx in range(num_encs):
                ctc = CTC(
                    odim,
                    args.eprojs,
                    args.dropout_rate[idx],
                    ctc_type=args.ctc_type,
                    reduce=reduce,
                    lamb=ctc_crf_lamb,
                )
                ctcs_list.append(ctc)
        return ctcs_list
    else:
        raise ValueError(
            "Number of encoders needs to be more than one. {}".format(num_encs)
        )<|MERGE_RESOLUTION|>--- conflicted
+++ resolved
@@ -107,13 +107,8 @@
         ys = [y[y != self.ignore_id] for y in ys_pad]  # parse padded ys
 
         # zero padding for hs
-<<<<<<< HEAD
-        ys_hat = self.ctc_lo(self.dropout(hs_pad))
-        if self.ctc_type != "gtnctc":
-=======
         ys_hat = self.ctc_lo(F.dropout(hs_pad, p=self.dropout_rate))
         if self.ctc_type not in ("ctc-crf", "gtnctc"):
->>>>>>> a3d8115d
             ys_hat = ys_hat.transpose(0, 1)
 
         if self.ctc_type == "builtin":
