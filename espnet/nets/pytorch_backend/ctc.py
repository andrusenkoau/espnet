--- conflicted
+++ resolved
@@ -45,20 +45,17 @@
             import warpctc_pytorch as warp_ctc
 
             self.ctc_loss = warp_ctc.CTCLoss(size_average=True, reduce=reduce)
-<<<<<<< HEAD
+        elif self.ctc_type == "gtnctc":
+            from espnet.nets.pytorch_backend.gtn_ctc import GTNCTCLossFunction
+
+            self.ctc_loss = GTNCTCLossFunction.apply
         elif self.ctc_type == "ctc-crf":
             from espnet.nets.pytorch_backend.ctc_crf import CTC_CRF_LOSS
 
             self.ctc_loss = CTC_CRF_LOSS(size_average=True, lamb=lamb)
-=======
-        elif self.ctc_type == "gtnctc":
-            from espnet.nets.pytorch_backend.gtn_ctc import GTNCTCLossFunction
-
-            self.ctc_loss = GTNCTCLossFunction.apply
->>>>>>> b1753d83
         else:
             raise ValueError(
-                'ctc_type must be "builtin", "warpctc", or "ctc-crf": {}'.format(
+                'ctc_type must be "builtin", "warpctc", "gtnctc", or "ctc-crf": {}'.format(
                     self.ctc_type
                 )
             )
@@ -78,16 +75,13 @@
             return loss
         elif self.ctc_type == "warpctc":
             return self.ctc_loss(th_pred, th_target, th_ilen, th_olen)
-<<<<<<< HEAD
-        elif self.ctc_type == "ctc-crf":
-            th_pred = th_pred.log_softmax(2)
-            return self.ctc_loss(th_pred, th_target, th_ilen, th_olen)
-=======
         elif self.ctc_type == "gtnctc":
             targets = [t.tolist() for t in th_target]
             log_probs = torch.nn.functional.log_softmax(th_pred, dim=2)
             return self.ctc_loss(log_probs, targets, 0, "none")
->>>>>>> b1753d83
+        elif self.ctc_type == "ctc-crf":
+            th_pred = th_pred.log_softmax(2)
+            return self.ctc_loss(th_pred, th_target, th_ilen, th_olen)
         else:
             raise NotImplementedError
 
@@ -128,17 +122,11 @@
 
         # get ctc loss
         dtype = ys_hat.dtype
-<<<<<<< HEAD
         # expected shape of seqLength x batchSize x alphabet_size
-        # except for ctc-crf
-        if self.ctc_type != "ctc-crf":
-            ys_hat = ys_hat.transpose(0, 1)
-        if self.ctc_type != "builtin" or dtype == torch.float16:
-=======
-        if self.ctc_type != "gtnctc":
+        # except for ctc-crf and gtnctc
+        if self.ctc_type not in ("ctc-crf", "gtnctc"):
             ys_hat = ys_hat.transpose(0, 1)
         if self.ctc_type == "warpctc" or dtype == torch.float16:
->>>>>>> b1753d83
             # warpctc only supports float32
             # torch.ctc does not support float16 (#1751)
             ys_hat = ys_hat.to(dtype=torch.float32)
