from distutils.version import LooseVersion
import logging

import numpy as np
import six
import torch
import torch.nn.functional as F

from espnet.nets.pytorch_backend.nets_utils import to_device


class CTC(torch.nn.Module):
    """CTC module

    :param int odim: dimension of outputs
    :param int eprojs: number of encoder projection units
    :param float dropout_rate: dropout rate (0.0 ~ 1.0)
    :param str ctc_type: builtin or warpctc
    :param bool reduce: reduce the CTC loss into a scalar
    """

    def __init__(self, odim, eprojs, dropout_rate, ctc_type="warpctc", reduce=True, lamb=0.1):
        super().__init__()
        self.dropout_rate = dropout_rate
        self.lamb = lamb
        self.loss = None
        self.ctc_lo = torch.nn.Linear(eprojs, odim)
        self.probs = None  # for visualization

        # In case of Pytorch >= 1.4.0, CTC will be always builtin
        self.ctc_type = (
            ctc_type
<<<<<<< HEAD
            if ctc_type != "warpctc" or LooseVersion(torch.__version__) < LooseVersion("1.2.0")
=======
            if LooseVersion(torch.__version__) < LooseVersion("1.4.0")
>>>>>>> 01eaefef
            else "builtin"
        )
        if ctc_type != self.ctc_type:
            logging.warning(f"CTC was set to {self.ctc_type} due to PyTorch version.")
        if self.ctc_type == "builtin":
            reduction_type = "sum" if reduce else "none"
            self.ctc_loss = torch.nn.CTCLoss(reduction=reduction_type)
        elif self.ctc_type == "warpctc":
            import warpctc_pytorch as warp_ctc

            self.ctc_loss = warp_ctc.CTCLoss(size_average=True, reduce=reduce)
        elif self.ctc_type == "ctc-crf":
            from espnet.nets.pytorch_backend.ctc_crf import CTC_CRF_LOSS

            self.ctc_loss = CTC_CRF_LOSS(size_average=True, lamb=lamb)
        else:
            raise ValueError(
                'ctc_type must be "builtin", "warpctc", or "ctc-crf": {}'.format(self.ctc_type)
            )

        self.ignore_id = -1
        self.reduce = reduce

    def loss_fn(self, th_pred, th_target, th_ilen, th_olen):
        if self.ctc_type == "builtin":
            th_pred = th_pred.log_softmax(2)
            # Use the deterministic CuDNN implementation of CTC loss to avoid
            #  [issue#17798](https://github.com/pytorch/pytorch/issues/17798)
            with torch.backends.cudnn.flags(deterministic=True):
                loss = self.ctc_loss(th_pred, th_target, th_ilen, th_olen)
            # Batch-size average
            loss = loss / th_pred.size(1)
            return loss
        elif self.ctc_type == "warpctc":
            return self.ctc_loss(th_pred, th_target, th_ilen, th_olen)
        elif self.ctc_type == "ctc-crf":
            th_pred = th_pred.log_softmax(2)
            return self.ctc_loss(th_pred, th_target, th_ilen, th_olen)
        else:
            raise NotImplementedError

    def forward(self, hs_pad, hlens, ys_pad):
        """CTC forward

        :param torch.Tensor hs_pad: batch of padded hidden state sequences (B, Tmax, D)
        :param torch.Tensor hlens: batch of lengths of hidden state sequences (B)
        :param torch.Tensor ys_pad:
            batch of padded character id sequence tensor (B, Lmax)
        :return: ctc loss value
        :rtype: torch.Tensor
        """
        # TODO(kan-bayashi): need to make more smart way
        ys = [y[y != self.ignore_id] for y in ys_pad]  # parse padded ys

        self.loss = None
        hlens = torch.from_numpy(np.fromiter(hlens, dtype=np.int32))
        olens = torch.from_numpy(np.fromiter((x.size(0) for x in ys), dtype=np.int32))

        # zero padding for hs
        ys_hat = self.ctc_lo(F.dropout(hs_pad, p=self.dropout_rate))

        # zero padding for ys
        ys_true = torch.cat(ys).cpu().int()  # batch x olen

        # get length info
        logging.info(
            self.__class__.__name__
            + " input lengths:  "
            + "".join(str(hlens).split("\n"))
        )
        logging.info(
            self.__class__.__name__
            + " output lengths: "
            + "".join(str(olens).split("\n"))
        )

        # get ctc loss
        dtype = ys_hat.dtype
        # expected shape of seqLength x batchSize x alphabet_size
        # except for ctc-crf
        if self.ctc_type != "ctc-crf":
            ys_hat = ys_hat.transpose(0, 1)
        if self.ctc_type != "builtin" or dtype == torch.float16:
            # warpctc only supports float32
            # torch.ctc does not support float16 (#1751)
            ys_hat = ys_hat.to(dtype=torch.float32)
        if self.ctc_type == "builtin":
            # use GPU when using the cuDNN implementation
            ys_true = to_device(hs_pad, ys_true)
        self.loss = to_device(hs_pad, self.loss_fn(ys_hat, ys_true, hlens, olens)).to(
            dtype=dtype
        )
        if self.reduce:
            # NOTE: sum() is needed to keep consistency
            # since warpctc return as tensor w/ shape (1,)
            # but builtin return as tensor w/o shape (scalar).
            self.loss = self.loss.sum()
            logging.info("ctc loss:" + str(float(self.loss)))

        return self.loss

    def softmax(self, hs_pad):
        """softmax of frame activations

        :param torch.Tensor hs_pad: 3d tensor (B, Tmax, eprojs)
        :return: log softmax applied 3d tensor (B, Tmax, odim)
        :rtype: torch.Tensor
        """
        self.probs = F.softmax(self.ctc_lo(hs_pad), dim=2)
        return self.probs

    def log_softmax(self, hs_pad):
        """log_softmax of frame activations

        :param torch.Tensor hs_pad: 3d tensor (B, Tmax, eprojs)
        :return: log softmax applied 3d tensor (B, Tmax, odim)
        :rtype: torch.Tensor
        """
        return F.log_softmax(self.ctc_lo(hs_pad), dim=2)

    def argmax(self, hs_pad):
        """argmax of frame activations

        :param torch.Tensor hs_pad: 3d tensor (B, Tmax, eprojs)
        :return: argmax applied 2d tensor (B, Tmax)
        :rtype: torch.Tensor
        """
        return torch.argmax(self.ctc_lo(hs_pad), dim=2)

    def forced_align(self, h, y, blank_id=0):
        """forced alignment.

        :param torch.Tensor h: hidden state sequence, 2d tensor (T, D)
        :param torch.Tensor y: id sequence tensor 1d tensor (L)
        :param int y: blank symbol index
        :return: best alignment results
        :rtype: list
        """

        def interpolate_blank(label, blank_id=0):
            """Insert blank token between every two label token."""
            label = np.expand_dims(label, 1)
            blanks = np.zeros((label.shape[0], 1), dtype=np.int64) + blank_id
            label = np.concatenate([blanks, label], axis=1)
            label = label.reshape(-1)
            label = np.append(label, label[0])
            return label

        lpz = self.log_softmax(h)
        lpz = lpz.squeeze(0)

        y_int = interpolate_blank(y, blank_id)

        logdelta = np.zeros((lpz.size(0), len(y_int))) - 100000000000.0  # log of zero
        state_path = (
            np.zeros((lpz.size(0), len(y_int)), dtype=np.int16) - 1
        )  # state path

        logdelta[0, 0] = lpz[0][y_int[0]]
        logdelta[0, 1] = lpz[0][y_int[1]]

        for t in six.moves.range(1, lpz.size(0)):
            for s in six.moves.range(len(y_int)):
                if y_int[s] == blank_id or s < 2 or y_int[s] == y_int[s - 2]:
                    candidates = np.array([logdelta[t - 1, s], logdelta[t - 1, s - 1]])
                    prev_state = [s, s - 1]
                else:
                    candidates = np.array(
                        [
                            logdelta[t - 1, s],
                            logdelta[t - 1, s - 1],
                            logdelta[t - 1, s - 2],
                        ]
                    )
                    prev_state = [s, s - 1, s - 2]
                logdelta[t, s] = np.max(candidates) + lpz[t][y_int[s]]
                state_path[t, s] = prev_state[np.argmax(candidates)]

        state_seq = -1 * np.ones((lpz.size(0), 1), dtype=np.int16)

        candidates = np.array(
            [logdelta[-1, len(y_int) - 1], logdelta[-1, len(y_int) - 2]]
        )
        prev_state = [len(y_int) - 1, len(y_int) - 2]
        state_seq[-1] = prev_state[np.argmax(candidates)]
        for t in six.moves.range(lpz.size(0) - 2, -1, -1):
            state_seq[t] = state_path[t + 1, state_seq[t + 1, 0]]

        output_state_seq = []
        for t in six.moves.range(0, lpz.size(0)):
            output_state_seq.append(y_int[state_seq[t, 0]])

        return output_state_seq


def ctc_for(args, odim, reduce=True):
    """Returns the CTC module for the given args and output dimension

    :param Namespace args: the program args
    :param int odim : The output dimension
    :param bool reduce : return the CTC loss in a scalar
    :return: the corresponding CTC module
    """
    ctc_crf_lamb = getattr(args, "ctc_crf_lamb", 0.1)  # use getattr to keep compatibility
    num_encs = getattr(args, "num_encs", 1)  # use getattr to keep compatibility
    if num_encs == 1:
        # compatible with single encoder asr mode
        return CTC(
            odim, args.eprojs, args.dropout_rate, ctc_type=args.ctc_type, reduce=reduce, lamb=ctc_crf_lamb
        )
    elif num_encs >= 1:
        ctcs_list = torch.nn.ModuleList()
        if args.share_ctc:
            # use dropout_rate of the first encoder
            ctc = CTC(
                odim,
                args.eprojs,
                args.dropout_rate[0],
                ctc_type=args.ctc_type,
                reduce=reduce,
                lamb=ctc_crf_lamb,
            )
            ctcs_list.append(ctc)
        else:
            for idx in range(num_encs):
                ctc = CTC(
                    odim,
                    args.eprojs,
                    args.dropout_rate[idx],
                    ctc_type=args.ctc_type,
                    reduce=reduce,
                    lamb=ctc_crf_lamb,
                )
                ctcs_list.append(ctc)
        return ctcs_list
    else:
        raise ValueError(
            "Number of encoders needs to be more than one. {}".format(num_encs)
        )<|MERGE_RESOLUTION|>--- conflicted
+++ resolved
@@ -30,11 +30,7 @@
         # In case of Pytorch >= 1.4.0, CTC will be always builtin
         self.ctc_type = (
             ctc_type
-<<<<<<< HEAD
-            if ctc_type != "warpctc" or LooseVersion(torch.__version__) < LooseVersion("1.2.0")
-=======
-            if LooseVersion(torch.__version__) < LooseVersion("1.4.0")
->>>>>>> 01eaefef
+            if ctc_type != "warpctc" or LooseVersion(torch.__version__) < LooseVersion("1.4.0")
             else "builtin"
         )
         if ctc_type != self.ctc_type:
