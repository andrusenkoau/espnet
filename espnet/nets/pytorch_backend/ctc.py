--- conflicted
+++ resolved
@@ -113,7 +113,7 @@
 
         # zero padding for hs
         ys_hat = self.ctc_lo(F.dropout(hs_pad, p=self.dropout_rate))
-        if self.ctc_type != "gtnctc":
+        if self.ctc_type not in ("ctc-crf", "gtnctc"):
             ys_hat = ys_hat.transpose(0, 1)
 
         if self.ctc_type == "builtin":
@@ -158,28 +158,28 @@
             + "".join(str(olens).split("\n"))
         )
 
-<<<<<<< HEAD
-        # get ctc loss
-        dtype = ys_hat.dtype
-        # expected shape of seqLength x batchSize x alphabet_size
-        # except for ctc-crf and gtnctc
-        if self.ctc_type not in ("ctc-crf", "gtnctc"):
-            ys_hat = ys_hat.transpose(0, 1)
-        if self.ctc_type == "warpctc" or dtype == torch.float16:
-            # warpctc only supports float32
-            # torch.ctc does not support float16 (#1751)
-            ys_hat = ys_hat.to(dtype=torch.float32)
-        if self.ctc_type == "builtin":
-            # use GPU when using the cuDNN implementation
-            ys_true = to_device(hs_pad, ys_true)
-        if self.ctc_type == "gtnctc":
-            # keep as list for gtn
-            ys_true = ys
-        self.loss = to_device(hs_pad, self.loss_fn(ys_hat, ys_true, hlens, olens)).to(
-            dtype=dtype
-        )
-=======
->>>>>>> 9d61bd3b
+# <<<<<<< ctc-crf-master
+#         # get ctc loss
+#         dtype = ys_hat.dtype
+#         # expected shape of seqLength x batchSize x alphabet_size
+#         # except for ctc-crf and gtnctc
+#         if self.ctc_type not in ("ctc-crf", "gtnctc"):
+#             ys_hat = ys_hat.transpose(0, 1)
+#         if self.ctc_type == "warpctc" or dtype == torch.float16:
+#             # warpctc only supports float32
+#             # torch.ctc does not support float16 (#1751)
+#             ys_hat = ys_hat.to(dtype=torch.float32)
+#         if self.ctc_type == "builtin":
+#             # use GPU when using the cuDNN implementation
+#             ys_true = to_device(hs_pad, ys_true)
+#         if self.ctc_type == "gtnctc":
+#             # keep as list for gtn
+#             ys_true = ys
+#         self.loss = to_device(hs_pad, self.loss_fn(ys_hat, ys_true, hlens, olens)).to(
+#             dtype=dtype
+#         )
+# =======
+# >>>>>>> master
         if self.reduce:
             # NOTE: sum() is needed to keep consistency
             # since warpctc return as tensor w/ shape (1,)
