#!/usr/bin/env python3
# -*- coding: utf-8 -*-

# Copyright 2019 Shigeki Karita
#  Apache 2.0  (http://www.apache.org/licenses/LICENSE-2.0)

"""Encoder self-attention layer definition."""

from typing import Optional

import torch
from torch import nn

from espnet.nets.pytorch_backend.transformer.layer_norm import LayerNorm


class EncoderLayer(nn.Module):
    """Encoder layer module.

    Args:
        size (int): Input dimension.
        self_attn (torch.nn.Module): Self-attention module instance.
            `MultiHeadedAttention` or `RelPositionMultiHeadedAttention` instance
            can be used as the argument.
        feed_forward (torch.nn.Module): Feed-forward module instance.
            `PositionwiseFeedForward`, `MultiLayeredConv1d`, or `Conv1dLinear` instance
            can be used as the argument.
        dropout_rate (float): Dropout rate.
        normalize_before (bool): Whether to use layer_norm before the first block.
        concat_after (bool): Whether to concat attention layer's input and output.
            if True, additional linear will be applied.
            i.e. x -> x + linear(concat(x, att(x)))
            if False, no additional linear will be applied. i.e. x -> x + att(x)
        stochastic_depth_rate (float): Proability to skip this layer.
            During training, the layer may skip residual computation and return input
            as-is with given probability.
    """

    def __init__(
        self,
        size,
        self_attn,
        feed_forward,
        dropout_rate,
        normalize_before=True,
        concat_after=False,
        stochastic_depth_rate=0.0,
    ):
        """Construct an EncoderLayer object."""
        super(EncoderLayer, self).__init__()
        self.self_attn = self_attn
        self.feed_forward = feed_forward
        self.norm1 = LayerNorm(size)
        self.norm2 = LayerNorm(size)
        self.dropout = nn.Dropout(dropout_rate)
        self.size = size
        self.normalize_before = normalize_before
        self.concat_after = concat_after
<<<<<<< HEAD
        if self.concat_after:
            self.concat_linear = nn.Linear(size + size, size)
        self.stochastic_depth_rate = stochastic_depth_rate
=======
        self.concat_linear = (
            nn.Linear(size + size, size) if self.concat_after else nn.Sequential()
        )
>>>>>>> a3d8115d

    def forward(
        self,
        x,
        mask: Optional[torch.Tensor] = None,
        cache: Optional[torch.Tensor] = None,
    ):
        """Compute encoded features.

        Args:
            x_input (torch.Tensor): Input tensor (#batch, time, size).
            mask (torch.Tensor): Mask tensor for the input (#batch, time).
            cache (torch.Tensor): Cache tensor of the input (#batch, time - 1, size).

        Returns:
            torch.Tensor: Output tensor (#batch, time, size).
            torch.Tensor: Mask tensor (#batch, time).

        """
        skip_layer = False
        # with stochastic depth, residual connection `x + f(x)` becomes
        # `x <- x + 1 / (1 - p) * f(x)` at training time.
        stoch_layer_coeff = 1.0
        if self.training and self.stochastic_depth_rate > 0:
            skip_layer = torch.rand(1).item() < self.stochastic_depth_rate
            stoch_layer_coeff = 1.0 / (1 - self.stochastic_depth_rate)

        if skip_layer:
            if cache is not None:
                x = torch.cat([cache, x], dim=1)
            return x, mask

        residual = x
        if self.normalize_before:
            x = self.norm1(x)

        if cache is None:
            x_q = x
        else:
            assert cache.shape == (x.shape[0], x.shape[1] - 1, self.size)
            x_q = x[:, -1:, :]
            residual = residual[:, -1:, :]
            mask = None if mask is None else mask[:, -1:, :]

        if self.concat_after:
            x_concat = torch.cat((x, self.self_attn(x_q, x, x, mask)), dim=-1)
            x = residual + stoch_layer_coeff * self.concat_linear(x_concat)
        else:
            x = residual + stoch_layer_coeff * self.dropout(
                self.self_attn(x_q, x, x, mask)
            )
        if not self.normalize_before:
            x = self.norm1(x)

        residual = x
        if self.normalize_before:
            x = self.norm2(x)
        x = residual + stoch_layer_coeff * self.dropout(self.feed_forward(x))
        if not self.normalize_before:
            x = self.norm2(x)

        if cache is not None:
            x = torch.cat([cache, x], dim=1)

        return x, mask<|MERGE_RESOLUTION|>--- conflicted
+++ resolved
@@ -56,15 +56,14 @@
         self.size = size
         self.normalize_before = normalize_before
         self.concat_after = concat_after
-<<<<<<< HEAD
-        if self.concat_after:
-            self.concat_linear = nn.Linear(size + size, size)
-        self.stochastic_depth_rate = stochastic_depth_rate
-=======
+# <<<<<<< master
+#         if self.concat_after:
+#             self.concat_linear = nn.Linear(size + size, size)
+#         self.stochastic_depth_rate = stochastic_depth_rate
+# =======
         self.concat_linear = (
             nn.Linear(size + size, size) if self.concat_after else nn.Sequential()
         )
->>>>>>> a3d8115d
 
     def forward(
         self,
