# Copyright 2019 Shigeki Karita
#  Apache 2.0  (http://www.apache.org/licenses/LICENSE-2.0)

"""Encoder definition."""

import logging
import torch

from espnet.nets.pytorch_backend.nets_utils import (
    chunk_attention_mask,  # noqa: H301
    rename_state_dict,  # noqa: H301
)
from espnet.nets.pytorch_backend.transducer.vgg2l import VGG2L
from espnet.nets.pytorch_backend.transformer.attention import MultiHeadedAttention
from espnet.nets.pytorch_backend.transformer.dynamic_conv import DynamicConvolution
from espnet.nets.pytorch_backend.transformer.dynamic_conv2d import DynamicConvolution2D
from espnet.nets.pytorch_backend.transformer.embedding import (
    EmbedAdapter,  # noqa: H301
    PositionalEncoding,  # noqa: H301
)
from espnet.nets.pytorch_backend.transformer.encoder_layer import EncoderLayer
from espnet.nets.pytorch_backend.transformer.layer_norm import LayerNorm
from espnet.nets.pytorch_backend.transformer.lightconv import LightweightConvolution
from espnet.nets.pytorch_backend.transformer.lightconv2d import LightweightConvolution2D
from espnet.nets.pytorch_backend.transformer.multi_layer_conv import Conv1dLinear
from espnet.nets.pytorch_backend.transformer.multi_layer_conv import MultiLayeredConv1d
from espnet.nets.pytorch_backend.transformer.positionwise_feed_forward import (
    PositionwiseFeedForward,  # noqa: H301
)
from espnet.nets.pytorch_backend.transformer.repeat import repeat
from espnet.nets.pytorch_backend.transformer.subsampling import Conv2dSubsampling
from espnet.nets.pytorch_backend.transformer.subsampling import Conv2dSubsampling6
from espnet.nets.pytorch_backend.transformer.subsampling import Conv2dSubsampling8
from espnet.utils.dynamic_import import dynamic_import


def _pre_hook(
    state_dict,
    prefix,
    local_metadata,
    strict,
    missing_keys,
    unexpected_keys,
    error_msgs,
):
    # https://github.com/espnet/espnet/commit/21d70286c354c66c0350e65dc098d2ee236faccc#diff-bffb1396f038b317b2b64dd96e6d3563
    rename_state_dict(prefix + "input_layer.", prefix + "embed.", state_dict)
    # https://github.com/espnet/espnet/commit/3d422f6de8d4f03673b89e1caef698745ec749ea#diff-bffb1396f038b317b2b64dd96e6d3563
    rename_state_dict(prefix + "norm.", prefix + "after_norm.", state_dict)


class Encoder(torch.nn.Module):
    """Transformer encoder module.

    Args:
        idim (int): Input dimension.
        attention_dim (int): Dimention of attention.
        attention_heads (int): The number of heads of multi head attention.
        conv_wshare (int): The number of kernel of convolution. Only used in
            self_attention_layer_type == "lightconv*" or "dynamiconv*".
        conv_kernel_length (Union[int, str]): Kernel size str of convolution
            (e.g. 71_71_71_71_71_71). Only used in self_attention_layer_type
            == "lightconv*" or "dynamiconv*".
        conv_usebias (bool): Whether to use bias in convolution. Only used in
            self_attention_layer_type == "lightconv*" or "dynamiconv*".
        linear_units (int): The number of units of position-wise feed forward.
        num_blocks (int): The number of decoder blocks.
        dropout_rate (float): Dropout rate.
        positional_dropout_rate (float): Dropout rate after adding positional encoding.
        attention_dropout_rate (float): Dropout rate in attention.
        input_layer (Union[str, torch.nn.Module]): Input layer type.
        pos_enc_class (torch.nn.Module): Positional encoding module class.
            `PositionalEncoding `or `ScaledPositionalEncoding`
        normalize_before (bool): Whether to use layer_norm before the first block.
        concat_after (bool): Whether to concat attention layer's input and output.
            if True, additional linear will be applied.
            i.e. x -> x + linear(concat(x, att(x)))
            if False, no additional linear will be applied. i.e. x -> x + att(x)
        positionwise_layer_type (str): "linear", "conv1d", or "conv1d-linear".
        positionwise_conv_kernel_size (int): Kernel size of positionwise conv1d layer.
        selfattention_layer_type (str): Encoder attention layer type.
        padding_idx (int): Padding idx for input_layer=embed.

    """

    def __init__(
        self,
        idim,
        attention_dim=256,
        attention_heads=4,
        conv_wshare=4,
        conv_kernel_length="11",
        conv_usebias=False,
        linear_units=2048,
        num_blocks=6,
        dropout_rate=0.1,
        positional_dropout_rate=0.1,
        attention_dropout_rate=0.0,
        input_layer="conv2d",
        pos_enc_class=PositionalEncoding,
        normalize_before=True,
        concat_after=False,
        positionwise_layer_type="linear",
        positionwise_conv_kernel_size=1,
        selfattention_layer_type="selfattn",
        padding_idx=-1,
        use_chunk=False,
        chunk_window=1,
        chunk_left_context=0,
        chunk_right_context=0,
        use_checkpointing=False,
    ):
        """Construct an Encoder object."""
        super(Encoder, self).__init__()
        self._register_load_state_dict_pre_hook(_pre_hook)

        self.conv_subsampling_factor = 1
        if input_layer == "linear":
            self.embed = EmbedAdapter(
                torch.nn.Linear(idim, attention_dim),
                torch.nn.LayerNorm(attention_dim),
                torch.nn.Dropout(dropout_rate),
                torch.nn.ReLU(),
                pos_enc_class(attention_dim, positional_dropout_rate),
            )
        elif input_layer == "conv2d":
            self.embed = Conv2dSubsampling(idim, attention_dim, dropout_rate)
            self.conv_subsampling_factor = 4
        elif input_layer == "conv2d-scaled-pos-enc":
            self.embed = Conv2dSubsampling(
                idim,
                attention_dim,
                dropout_rate,
                pos_enc_class(attention_dim, positional_dropout_rate),
            )
            self.conv_subsampling_factor = 4
        elif input_layer == "conv2d6":
            self.embed = Conv2dSubsampling6(idim, attention_dim, dropout_rate)
            self.conv_subsampling_factor = 6
        elif input_layer == "conv2d8":
            self.embed = Conv2dSubsampling8(idim, attention_dim, dropout_rate)
            self.conv_subsampling_factor = 8
        elif input_layer == "vgg2l":
            self.embed = VGG2L(idim, attention_dim)
            self.conv_subsampling_factor = 4
        elif input_layer == "embed":
            self.embed = EmbedAdapter(
                torch.nn.Embedding(idim, attention_dim, padding_idx=padding_idx),
                pos_enc_class(attention_dim, positional_dropout_rate),
            )
        elif isinstance(input_layer, torch.nn.Module):
            self.embed = EmbedAdapter(
                input_layer,
                pos_enc_class(attention_dim, positional_dropout_rate),
            )
        elif input_layer is None:
            self.embed = EmbedAdapter(
                pos_enc_class(attention_dim, positional_dropout_rate)
            )
        else:
            raise ValueError("unknown input_layer: " + input_layer)
        self.normalize_before = normalize_before

        # track the number of arguments of sequential modules for JIT disamdiguation
        self.num_sequential_args = 2

        positionwise_layer, positionwise_layer_args = self.get_positionwise_layer(
            positionwise_layer_type,
            attention_dim,
            linear_units,
            dropout_rate,
            positionwise_conv_kernel_size,
        )
        if selfattention_layer_type in [
            "selfattn",
            "rel_selfattn",
            "legacy_rel_selfattn",
        ]:
            logging.info("encoder self-attention layer type = self-attention")
            encoder_selfattn_layer = MultiHeadedAttention
            encoder_selfattn_layer_args = [
                (
                    attention_heads,
                    attention_dim,
<<<<<<< HEAD
                    MultiHeadedAttention(
                        attention_heads, attention_dim, attention_dropout_rate
                    ),
                    positionwise_layer(*positionwise_layer_args),
                    dropout_rate,
                    normalize_before,
                    concat_after,
                ),
                use_checkpointing,
            )
=======
                    attention_dropout_rate,
                )
            ] * num_blocks
>>>>>>> 9d61bd3b
        elif selfattention_layer_type == "lightconv":
            logging.info("encoder self-attention layer type = lightweight convolution")
            encoder_selfattn_layer = LightweightConvolution
            encoder_selfattn_layer_args = [
                (
                    conv_wshare,
                    attention_dim,
<<<<<<< HEAD
                    LightweightConvolution(
                        conv_wshare,
                        attention_dim,
                        attention_dropout_rate,
                        conv_kernel_length,
                        lnum,
                        use_bias=conv_usebias,
                    ),
                    positionwise_layer(*positionwise_layer_args),
                    dropout_rate,
                    normalize_before,
                    concat_after,
                ),
                use_checkpointing,
            )
=======
                    attention_dropout_rate,
                    int(conv_kernel_length.split("_")[lnum]),
                    False,
                    conv_usebias,
                )
                for lnum in range(num_blocks)
            ]
>>>>>>> 9d61bd3b
        elif selfattention_layer_type == "lightconv2d":
            logging.info(
                "encoder self-attention layer "
                "type = lightweight convolution 2-dimentional"
            )
            encoder_selfattn_layer = LightweightConvolution2D
            encoder_selfattn_layer_args = [
                (
                    conv_wshare,
                    attention_dim,
<<<<<<< HEAD
                    LightweightConvolution2D(
                        conv_wshare,
                        attention_dim,
                        attention_dropout_rate,
                        conv_kernel_length,
                        lnum,
                        use_bias=conv_usebias,
                    ),
                    positionwise_layer(*positionwise_layer_args),
                    dropout_rate,
                    normalize_before,
                    concat_after,
                ),
                use_checkpointing,
            )
=======
                    attention_dropout_rate,
                    int(conv_kernel_length.split("_")[lnum]),
                    False,
                    conv_usebias,
                )
                for lnum in range(num_blocks)
            ]
>>>>>>> 9d61bd3b
        elif selfattention_layer_type == "dynamicconv":
            logging.info("encoder self-attention layer type = dynamic convolution")
            encoder_selfattn_layer = DynamicConvolution
            encoder_selfattn_layer_args = [
                (
                    conv_wshare,
                    attention_dim,
<<<<<<< HEAD
                    DynamicConvolution(
                        conv_wshare,
                        attention_dim,
                        attention_dropout_rate,
                        conv_kernel_length,
                        lnum,
                        use_bias=conv_usebias,
                    ),
                    positionwise_layer(*positionwise_layer_args),
                    dropout_rate,
                    normalize_before,
                    concat_after,
                ),
                use_checkpointing,
            )
=======
                    attention_dropout_rate,
                    int(conv_kernel_length.split("_")[lnum]),
                    False,
                    conv_usebias,
                )
                for lnum in range(num_blocks)
            ]
>>>>>>> 9d61bd3b
        elif selfattention_layer_type == "dynamicconv2d":
            logging.info(
                "encoder self-attention layer type = dynamic convolution 2-dimentional"
            )
            encoder_selfattn_layer = DynamicConvolution2D
            encoder_selfattn_layer_args = [
                (
                    conv_wshare,
                    attention_dim,
<<<<<<< HEAD
                    DynamicConvolution2D(
                        conv_wshare,
                        attention_dim,
                        attention_dropout_rate,
                        conv_kernel_length,
                        lnum,
                        use_bias=conv_usebias,
                    ),
                    positionwise_layer(*positionwise_layer_args),
                    dropout_rate,
                    normalize_before,
                    concat_after,
                ),
                use_checkpointing,
            )
=======
                    attention_dropout_rate,
                    int(conv_kernel_length.split("_")[lnum]),
                    False,
                    conv_usebias,
                )
                for lnum in range(num_blocks)
            ]
        else:
            raise NotImplementedError(selfattention_layer_type)

        self.encoders = repeat(
            num_blocks,
            lambda lnum: EncoderLayer(
                attention_dim,
                encoder_selfattn_layer(*encoder_selfattn_layer_args[lnum]),
                positionwise_layer(*positionwise_layer_args),
                dropout_rate,
                normalize_before,
                concat_after,
            ),
        )
>>>>>>> 9d61bd3b
        if self.normalize_before:
            self.after_norm = LayerNorm(attention_dim)

        # chunk attention attributes:
        self.use_chunk = use_chunk
        self.chunk_window = chunk_window
        self.chunk_left_context = chunk_left_context
        self.chunk_right_context = chunk_right_context

    def get_positionwise_layer(
        self,
        positionwise_layer_type="linear",
        attention_dim=256,
        linear_units=2048,
        dropout_rate=0.1,
        positionwise_conv_kernel_size=1,
    ):
        """Define positionwise layer."""
        if positionwise_layer_type == "linear":
            positionwise_layer = PositionwiseFeedForward
            positionwise_layer_args = (attention_dim, linear_units, dropout_rate)
        elif positionwise_layer_type == "conv1d":
            positionwise_layer = MultiLayeredConv1d
            positionwise_layer_args = (
                attention_dim,
                linear_units,
                positionwise_conv_kernel_size,
                dropout_rate,
            )
        elif positionwise_layer_type == "conv1d-linear":
            positionwise_layer = Conv1dLinear
            positionwise_layer_args = (
                attention_dim,
                linear_units,
                positionwise_conv_kernel_size,
                dropout_rate,
            )
        else:
            raise NotImplementedError("Support only linear or conv1d.")
        return positionwise_layer, positionwise_layer_args

    def forward(self, xs, masks):
        """Encode input sequence.

        Args:
            xs (torch.Tensor): Input tensor (#batch, time, idim).
            masks (torch.Tensor): Mask tensor (#batch, time).

        Returns:
            torch.Tensor: Output tensor (#batch, time, attention_dim).
            torch.Tensor: Mask tensor (#batch, time).

        """
        xs, masks = self.embed(xs, masks)

        # chunk-attention part
        if self.use_chunk:
            batch_size = xs.shape[0]
            seq_len = xs.shape[1]
            encoder_mask = chunk_attention_mask(
                seq_len,
                self.chunk_window,
                chunk_left_context=self.chunk_left_context,
                chunk_right_context=self.chunk_right_context,
            )
            encoder_masks = encoder_mask.expand(batch_size, -1, -1).to(xs.device)

            encoder_masks = encoder_masks & masks & masks.transpose(1, 2)

        else:
            encoder_masks = masks

        xs, encoder_masks = self.encoders(xs, encoder_masks)
        if self.normalize_before:
            xs = self.after_norm(xs)

        # we do not want to pass chunked encoder_masks further
        return xs, masks

    def forward_one_step(self, xs, masks, cache=None):
        """Encode input frame.

        Args:
            xs (torch.Tensor): Input tensor.
            masks (torch.Tensor): Mask tensor.
            cache (List[torch.Tensor]): List of cache tensors.

        Returns:
            torch.Tensor: Output tensor.
            torch.Tensor: Mask tensor.
            List[torch.Tensor]: List of new cache tensors.

        """
        xs, masks = self.embed(xs, masks)
        if cache is None:
            cache = [None for _ in range(len(self.encoders))]
        new_cache = []
        for c, e in zip(cache, self.encoders):
            xs, masks = e(xs, masks, cache=c)
            new_cache.append(xs)
        if self.normalize_before:
            xs = self.after_norm(xs)
        return xs, masks, new_cache

    def scripting_prep(self):
        """Torch.jit stripting preparations."""
        # disambiguate MultiSequential encoders
        file_path = "espnet.nets.pytorch_backend.transformer.repeat"
        encoders_class_name = "{}:MultiSequentialArg{}".format(
            file_path,
            self.num_sequential_args,
        )
        encoders_class = dynamic_import(encoders_class_name)
        self.encoders = encoders_class(*[layer for layer in self.encoders])<|MERGE_RESOLUTION|>--- conflicted
+++ resolved
@@ -182,22 +182,9 @@
                 (
                     attention_heads,
                     attention_dim,
-<<<<<<< HEAD
-                    MultiHeadedAttention(
-                        attention_heads, attention_dim, attention_dropout_rate
-                    ),
-                    positionwise_layer(*positionwise_layer_args),
-                    dropout_rate,
-                    normalize_before,
-                    concat_after,
-                ),
-                use_checkpointing,
-            )
-=======
                     attention_dropout_rate,
                 )
             ] * num_blocks
->>>>>>> 9d61bd3b
         elif selfattention_layer_type == "lightconv":
             logging.info("encoder self-attention layer type = lightweight convolution")
             encoder_selfattn_layer = LightweightConvolution
@@ -205,23 +192,6 @@
                 (
                     conv_wshare,
                     attention_dim,
-<<<<<<< HEAD
-                    LightweightConvolution(
-                        conv_wshare,
-                        attention_dim,
-                        attention_dropout_rate,
-                        conv_kernel_length,
-                        lnum,
-                        use_bias=conv_usebias,
-                    ),
-                    positionwise_layer(*positionwise_layer_args),
-                    dropout_rate,
-                    normalize_before,
-                    concat_after,
-                ),
-                use_checkpointing,
-            )
-=======
                     attention_dropout_rate,
                     int(conv_kernel_length.split("_")[lnum]),
                     False,
@@ -229,7 +199,6 @@
                 )
                 for lnum in range(num_blocks)
             ]
->>>>>>> 9d61bd3b
         elif selfattention_layer_type == "lightconv2d":
             logging.info(
                 "encoder self-attention layer "
@@ -240,23 +209,6 @@
                 (
                     conv_wshare,
                     attention_dim,
-<<<<<<< HEAD
-                    LightweightConvolution2D(
-                        conv_wshare,
-                        attention_dim,
-                        attention_dropout_rate,
-                        conv_kernel_length,
-                        lnum,
-                        use_bias=conv_usebias,
-                    ),
-                    positionwise_layer(*positionwise_layer_args),
-                    dropout_rate,
-                    normalize_before,
-                    concat_after,
-                ),
-                use_checkpointing,
-            )
-=======
                     attention_dropout_rate,
                     int(conv_kernel_length.split("_")[lnum]),
                     False,
@@ -264,7 +216,6 @@
                 )
                 for lnum in range(num_blocks)
             ]
->>>>>>> 9d61bd3b
         elif selfattention_layer_type == "dynamicconv":
             logging.info("encoder self-attention layer type = dynamic convolution")
             encoder_selfattn_layer = DynamicConvolution
@@ -272,23 +223,6 @@
                 (
                     conv_wshare,
                     attention_dim,
-<<<<<<< HEAD
-                    DynamicConvolution(
-                        conv_wshare,
-                        attention_dim,
-                        attention_dropout_rate,
-                        conv_kernel_length,
-                        lnum,
-                        use_bias=conv_usebias,
-                    ),
-                    positionwise_layer(*positionwise_layer_args),
-                    dropout_rate,
-                    normalize_before,
-                    concat_after,
-                ),
-                use_checkpointing,
-            )
-=======
                     attention_dropout_rate,
                     int(conv_kernel_length.split("_")[lnum]),
                     False,
@@ -296,7 +230,6 @@
                 )
                 for lnum in range(num_blocks)
             ]
->>>>>>> 9d61bd3b
         elif selfattention_layer_type == "dynamicconv2d":
             logging.info(
                 "encoder self-attention layer type = dynamic convolution 2-dimentional"
@@ -306,23 +239,6 @@
                 (
                     conv_wshare,
                     attention_dim,
-<<<<<<< HEAD
-                    DynamicConvolution2D(
-                        conv_wshare,
-                        attention_dim,
-                        attention_dropout_rate,
-                        conv_kernel_length,
-                        lnum,
-                        use_bias=conv_usebias,
-                    ),
-                    positionwise_layer(*positionwise_layer_args),
-                    dropout_rate,
-                    normalize_before,
-                    concat_after,
-                ),
-                use_checkpointing,
-            )
-=======
                     attention_dropout_rate,
                     int(conv_kernel_length.split("_")[lnum]),
                     False,
@@ -344,7 +260,6 @@
                 concat_after,
             ),
         )
->>>>>>> 9d61bd3b
         if self.normalize_before:
             self.after_norm = LayerNorm(attention_dim)
 
