--- conflicted
+++ resolved
@@ -109,18 +109,17 @@
         positionwise_conv_kernel_size=1,
         selfattention_layer_type="selfattn",
         padding_idx=-1,
-<<<<<<< HEAD
-        stochastic_depth_rate=0.0,
-        intermediate_layers=None,
-        ctc_softmax=None,
-        conditioning_layer_dim=None,
-=======
+# <<<<<<< master
+#         stochastic_depth_rate=0.0,
+#         intermediate_layers=None,
+#         ctc_softmax=None,
+#         conditioning_layer_dim=None,
+# =======
         use_chunk=False,
         chunk_window=1,
         chunk_left_context=0,
         chunk_right_context=0,
         use_checkpointing=False,
->>>>>>> a3d8115d
     ):
         """Construct an Encoder object."""
         super(Encoder, self).__init__()
@@ -276,21 +275,20 @@
         if self.normalize_before:
             self.after_norm = LayerNorm(attention_dim)
 
-<<<<<<< HEAD
-        self.intermediate_layers = intermediate_layers
-        self.use_conditioning = True if ctc_softmax is not None else False
-        if self.use_conditioning:
-            self.ctc_softmax = ctc_softmax
-            self.conditioning_layer = torch.nn.Linear(
-                conditioning_layer_dim, attention_dim
-            )
-=======
+# <<<<<<< master
+#         self.intermediate_layers = intermediate_layers
+#         self.use_conditioning = True if ctc_softmax is not None else False
+#         if self.use_conditioning:
+#             self.ctc_softmax = ctc_softmax
+#             self.conditioning_layer = torch.nn.Linear(
+#                 conditioning_layer_dim, attention_dim
+#             )
+# =======
         # chunk attention attributes:
         self.use_chunk = use_chunk
         self.chunk_window = chunk_window
         self.chunk_left_context = chunk_left_context
         self.chunk_right_context = chunk_right_context
->>>>>>> a3d8115d
 
     def get_positionwise_layer(
         self,
@@ -353,36 +351,36 @@
             encoder_masks = encoder_masks & masks & masks.transpose(1, 2)
 
         else:
-<<<<<<< HEAD
-            xs = self.embed(xs)
-
-        if self.intermediate_layers is None:
-            xs, masks = self.encoders(xs, masks)
-        else:
-            intermediate_outputs = []
-            for layer_idx, encoder_layer in enumerate(self.encoders):
-                xs, masks = encoder_layer(xs, masks)
-
-                if (
-                    self.intermediate_layers is not None
-                    and layer_idx + 1 in self.intermediate_layers
-                ):
-                    encoder_output = xs
-                    # intermediate branches also require normalization.
-                    if self.normalize_before:
-                        encoder_output = self.after_norm(encoder_output)
-                    intermediate_outputs.append(encoder_output)
-
-                    if self.use_conditioning:
-                        intermediate_result = self.ctc_softmax(encoder_output)
-                        xs = xs + self.conditioning_layer(intermediate_result)
-
-        if self.normalize_before:
-            xs = self.after_norm(xs)
-
-        if self.intermediate_layers is not None:
-            return xs, masks, intermediate_outputs
-=======
+# <<<<<<< master
+#             xs = self.embed(xs)
+
+#         if self.intermediate_layers is None:
+#             xs, masks = self.encoders(xs, masks)
+#         else:
+#             intermediate_outputs = []
+#             for layer_idx, encoder_layer in enumerate(self.encoders):
+#                 xs, masks = encoder_layer(xs, masks)
+
+#                 if (
+#                     self.intermediate_layers is not None
+#                     and layer_idx + 1 in self.intermediate_layers
+#                 ):
+#                     encoder_output = xs
+#                     # intermediate branches also require normalization.
+#                     if self.normalize_before:
+#                         encoder_output = self.after_norm(encoder_output)
+#                     intermediate_outputs.append(encoder_output)
+
+#                     if self.use_conditioning:
+#                         intermediate_result = self.ctc_softmax(encoder_output)
+#                         xs = xs + self.conditioning_layer(intermediate_result)
+
+#         if self.normalize_before:
+#             xs = self.after_norm(xs)
+
+#         if self.intermediate_layers is not None:
+#             return xs, masks, intermediate_outputs
+# =======
             encoder_masks = masks
 
         xs, encoder_masks = self.encoders(xs, encoder_masks)
@@ -390,7 +388,6 @@
             xs = self.after_norm(xs)
 
         # we do not want to pass chunked encoder_masks further
->>>>>>> a3d8115d
         return xs, masks
 
     def forward_one_step(self, xs, masks, cache=None):
