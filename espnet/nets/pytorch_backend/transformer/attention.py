--- conflicted
+++ resolved
@@ -163,13 +163,8 @@
         torch.nn.init.xavier_uniform_(self.pos_bias_u)
         torch.nn.init.xavier_uniform_(self.pos_bias_v)
 
-<<<<<<< HEAD
     def rel_shift(self, x, zero_triu: bool = False):
         """Compute relative positinal encoding.
-=======
-    def rel_shift(self, x):
-        """Compute relative positional encoding.
->>>>>>> 9d61bd3b
 
         Args:
             x (torch.Tensor): Input tensor (batch, head, time1, time2).
@@ -205,10 +200,7 @@
             query (torch.Tensor): Query tensor (#batch, time1, size).
             key (torch.Tensor): Key tensor (#batch, time2, size).
             value (torch.Tensor): Value tensor (#batch, time2, size).
-<<<<<<< HEAD
-=======
             pos_emb (torch.Tensor): Positional embedding tensor (#batch, time1, size).
->>>>>>> 9d61bd3b
             mask (torch.Tensor): Mask tensor (#batch, 1, time2) or
                 (#batch, time1, time2).
             pos_emb (torch.Tensor): Positional embedding tensor (#batch, time2, size).
