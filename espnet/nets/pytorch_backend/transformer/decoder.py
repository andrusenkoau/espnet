#!/usr/bin/env python3
# -*- coding: utf-8 -*-

# Copyright 2019 Shigeki Karita
#  Apache 2.0  (http://www.apache.org/licenses/LICENSE-2.0)

"""Decoder definition."""

import logging

from typing import Any
from typing import List
from typing import Tuple

import torch

from espnet.nets.pytorch_backend.nets_utils import rename_state_dict
from espnet.nets.pytorch_backend.transformer.attention import MultiHeadedAttention
from espnet.nets.pytorch_backend.transformer.decoder_layer import DecoderLayer
from espnet.nets.pytorch_backend.transformer.dynamic_conv import DynamicConvolution
from espnet.nets.pytorch_backend.transformer.dynamic_conv2d import DynamicConvolution2D
from espnet.nets.pytorch_backend.transformer.embedding import PositionalEncoding
from espnet.nets.pytorch_backend.transformer.layer_norm import LayerNorm
from espnet.nets.pytorch_backend.transformer.lightconv import LightweightConvolution
from espnet.nets.pytorch_backend.transformer.lightconv2d import LightweightConvolution2D
from espnet.nets.pytorch_backend.transformer.mask import subsequent_mask
from espnet.nets.pytorch_backend.transformer.positionwise_feed_forward import (
    PositionwiseFeedForward,  # noqa: H301
)
from espnet.nets.pytorch_backend.transformer.repeat import repeat
from espnet.nets.scorer_interface import BatchScorerInterface
from espnet.utils.dynamic_import import dynamic_import


def _pre_hook(
    state_dict,
    prefix,
    local_metadata,
    strict,
    missing_keys,
    unexpected_keys,
    error_msgs,
):
    # https://github.com/espnet/espnet/commit/3d422f6de8d4f03673b89e1caef698745ec749ea#diff-bffb1396f038b317b2b64dd96e6d3563
    rename_state_dict(prefix + "output_norm.", prefix + "after_norm.", state_dict)


class Decoder(BatchScorerInterface, torch.nn.Module):
    """Transfomer decoder module.

    Args:
        odim (int): Output diminsion.
        self_attention_layer_type (str): Self-attention layer type.
        attention_dim (int): Dimention of attention.
        attention_heads (int): The number of heads of multi head attention.
        conv_wshare (int): The number of kernel of convolution. Only used in
            self_attention_layer_type == "lightconv*" or "dynamiconv*".
        conv_kernel_length (Union[int, str]): Kernel size str of convolution
            (e.g. 71_71_71_71_71_71). Only used in self_attention_layer_type
            == "lightconv*" or "dynamiconv*".
        conv_usebias (bool): Whether to use bias in convolution. Only used in
            self_attention_layer_type == "lightconv*" or "dynamiconv*".
        linear_units (int): The number of units of position-wise feed forward.
        num_blocks (int): The number of decoder blocks.
        dropout_rate (float): Dropout rate.
        positional_dropout_rate (float): Dropout rate after adding positional encoding.
        self_attention_dropout_rate (float): Dropout rate in self-attention.
        src_attention_dropout_rate (float): Dropout rate in source-attention.
        input_layer (Union[str, torch.nn.Module]): Input layer type.
        use_output_layer (bool): Whether to use output layer.
        pos_enc_class (torch.nn.Module): Positional encoding module class.
            `PositionalEncoding `or `ScaledPositionalEncoding`
        normalize_before (bool): Whether to use layer_norm before the first block.
        concat_after (bool): Whether to concat attention layer's input and output.
            if True, additional linear will be applied.
            i.e. x -> x + linear(concat(x, att(x)))
            if False, no additional linear will be applied. i.e. x -> x + att(x)

    """

    def __init__(
        self,
        odim,
        selfattention_layer_type="selfattn",
        attention_dim=256,
        attention_heads=4,
        conv_wshare=4,
        conv_kernel_length=11,
        conv_usebias=False,
        linear_units=2048,
        num_blocks=6,
        dropout_rate=0.1,
        positional_dropout_rate=0.1,
        self_attention_dropout_rate=0.0,
        src_attention_dropout_rate=0.0,
        input_layer="embed",
        use_output_layer=True,
        pos_enc_class=PositionalEncoding,
        normalize_before=True,
        concat_after=False,
        use_checkpointing=False,
    ):
        """Construct an Decoder object."""
        torch.nn.Module.__init__(self)
        self._register_load_state_dict_pre_hook(_pre_hook)
        if input_layer == "embed":
            self.embed = torch.nn.Sequential(
                torch.nn.Embedding(odim, attention_dim),
                pos_enc_class(attention_dim, positional_dropout_rate),
            )
        elif input_layer == "linear":
            self.embed = torch.nn.Sequential(
                torch.nn.Linear(odim, attention_dim),
                torch.nn.LayerNorm(attention_dim),
                torch.nn.Dropout(dropout_rate),
                torch.nn.ReLU(),
                pos_enc_class(attention_dim, positional_dropout_rate),
            )
        elif isinstance(input_layer, torch.nn.Module):
            self.embed = torch.nn.Sequential(
                input_layer, pos_enc_class(attention_dim, positional_dropout_rate)
            )
        else:
            raise NotImplementedError("only `embed` or torch.nn.Module is supported.")
        self.normalize_before = normalize_before

<<<<<<< HEAD
        # track the number of arguments of sequential modules for JIT disamdiguation
        self.num_sequential_args = 4

=======
        # self-attention module definition
>>>>>>> 9d61bd3b
        if selfattention_layer_type == "selfattn":
            logging.info("decoder self-attention layer type = self-attention")
            decoder_selfattn_layer = MultiHeadedAttention
            decoder_selfattn_layer_args = [
                (
                    attention_heads,
                    attention_dim,
<<<<<<< HEAD
                    MultiHeadedAttention(
                        attention_heads, attention_dim, self_attention_dropout_rate
                    ),
                    MultiHeadedAttention(
                        attention_heads, attention_dim, src_attention_dropout_rate
                    ),
                    PositionwiseFeedForward(attention_dim, linear_units, dropout_rate),
                    dropout_rate,
                    normalize_before,
                    concat_after,
                ),
                use_checkpointing,
            )
=======
                    self_attention_dropout_rate,
                )
            ] * num_blocks
>>>>>>> 9d61bd3b
        elif selfattention_layer_type == "lightconv":
            logging.info("decoder self-attention layer type = lightweight convolution")
            decoder_selfattn_layer = LightweightConvolution
            decoder_selfattn_layer_args = [
                (
                    conv_wshare,
                    attention_dim,
<<<<<<< HEAD
                    LightweightConvolution(
                        conv_wshare,
                        attention_dim,
                        self_attention_dropout_rate,
                        conv_kernel_length,
                        lnum,
                        use_kernel_mask=True,
                        use_bias=conv_usebias,
                    ),
                    MultiHeadedAttention(
                        attention_heads, attention_dim, src_attention_dropout_rate
                    ),
                    PositionwiseFeedForward(attention_dim, linear_units, dropout_rate),
                    dropout_rate,
                    normalize_before,
                    concat_after,
                ),
                use_checkpointing,
            )
=======
                    self_attention_dropout_rate,
                    int(conv_kernel_length.split("_")[lnum]),
                    True,
                    conv_usebias,
                )
                for lnum in range(num_blocks)
            ]
>>>>>>> 9d61bd3b
        elif selfattention_layer_type == "lightconv2d":
            logging.info(
                "decoder self-attention layer "
                "type = lightweight convolution 2-dimentional"
            )
            decoder_selfattn_layer = LightweightConvolution2D
            decoder_selfattn_layer_args = [
                (
                    conv_wshare,
                    attention_dim,
<<<<<<< HEAD
                    LightweightConvolution2D(
                        conv_wshare,
                        attention_dim,
                        self_attention_dropout_rate,
                        conv_kernel_length,
                        lnum,
                        use_kernel_mask=True,
                        use_bias=conv_usebias,
                    ),
                    MultiHeadedAttention(
                        attention_heads, attention_dim, src_attention_dropout_rate
                    ),
                    PositionwiseFeedForward(attention_dim, linear_units, dropout_rate),
                    dropout_rate,
                    normalize_before,
                    concat_after,
                ),
                use_checkpointing,
            )
=======
                    self_attention_dropout_rate,
                    int(conv_kernel_length.split("_")[lnum]),
                    True,
                    conv_usebias,
                )
                for lnum in range(num_blocks)
            ]
>>>>>>> 9d61bd3b
        elif selfattention_layer_type == "dynamicconv":
            logging.info("decoder self-attention layer type = dynamic convolution")
            decoder_selfattn_layer = DynamicConvolution
            decoder_selfattn_layer_args = [
                (
                    conv_wshare,
                    attention_dim,
<<<<<<< HEAD
                    DynamicConvolution(
                        conv_wshare,
                        attention_dim,
                        self_attention_dropout_rate,
                        conv_kernel_length,
                        lnum,
                        use_kernel_mask=True,
                        use_bias=conv_usebias,
                    ),
                    MultiHeadedAttention(
                        attention_heads, attention_dim, src_attention_dropout_rate
                    ),
                    PositionwiseFeedForward(attention_dim, linear_units, dropout_rate),
                    dropout_rate,
                    normalize_before,
                    concat_after,
                ),
                use_checkpointing,
            )
=======
                    self_attention_dropout_rate,
                    int(conv_kernel_length.split("_")[lnum]),
                    True,
                    conv_usebias,
                )
                for lnum in range(num_blocks)
            ]
>>>>>>> 9d61bd3b
        elif selfattention_layer_type == "dynamicconv2d":
            logging.info(
                "decoder self-attention layer type = dynamic convolution 2-dimentional"
            )
            decoder_selfattn_layer = DynamicConvolution2D
            decoder_selfattn_layer_args = [
                (
                    conv_wshare,
                    attention_dim,
                    self_attention_dropout_rate,
                    int(conv_kernel_length.split("_")[lnum]),
                    True,
                    conv_usebias,
                )
                for lnum in range(num_blocks)
            ]

        self.decoders = repeat(
            num_blocks,
            lambda lnum: DecoderLayer(
                attention_dim,
                decoder_selfattn_layer(*decoder_selfattn_layer_args[lnum]),
                MultiHeadedAttention(
                    attention_heads, attention_dim, src_attention_dropout_rate
                ),
<<<<<<< HEAD
                use_checkpointing,
            )
=======
                PositionwiseFeedForward(attention_dim, linear_units, dropout_rate),
                dropout_rate,
                normalize_before,
                concat_after,
            ),
        )
>>>>>>> 9d61bd3b
        self.selfattention_layer_type = selfattention_layer_type
        if self.normalize_before:
            self.after_norm = LayerNorm(attention_dim)
        if use_output_layer:
            self.output_layer = torch.nn.Linear(attention_dim, odim)
        else:
            self.output_layer = None

    def forward(self, tgt, tgt_mask, memory, memory_mask):
        """Forward decoder.

        Args:
            tgt (torch.Tensor): Input token ids, int64 (#batch, maxlen_out) if
                input_layer == "embed". In the other case, input tensor
                (#batch, maxlen_out, odim).
            tgt_mask (torch.Tensor): Input token mask (#batch, maxlen_out).
                dtype=torch.uint8 in PyTorch 1.2- and dtype=torch.bool in PyTorch 1.2+
                (include 1.2).
            memory (torch.Tensor): Encoded memory, float32 (#batch, maxlen_in, feat).
            memory_mask (torch.Tensor): Encoded memory mask (#batch, maxlen_in).
                dtype=torch.uint8 in PyTorch 1.2- and dtype=torch.bool in PyTorch 1.2+
                (include 1.2).

        Returns:
            torch.Tensor: Decoded token score before softmax (#batch, maxlen_out, odim)
                   if use_output_layer is True. In the other case,final block outputs
                   (#batch, maxlen_out, attention_dim).
            torch.Tensor: Score mask before softmax (#batch, maxlen_out).

        """
        x = self.embed(tgt)
        x, tgt_mask, memory, memory_mask = self.decoders(
            x, tgt_mask, memory, memory_mask
        )
        if self.normalize_before:
            x = self.after_norm(x)
        if self.output_layer is not None:
            x = self.output_layer(x)
        return x, tgt_mask

    def forward_one_step(self, tgt, tgt_mask, memory, cache=None):
        """Forward one step.

        Args:
            tgt (torch.Tensor): Input token ids, int64 (#batch, maxlen_out).
            tgt_mask (torch.Tensor): Input token mask (#batch, maxlen_out).
                dtype=torch.uint8 in PyTorch 1.2- and dtype=torch.bool in PyTorch 1.2+
                (include 1.2).
            memory (torch.Tensor): Encoded memory, float32 (#batch, maxlen_in, feat).
            cache (List[torch.Tensor]): List of cached tensors.
                Each tensor shape should be (#batch, maxlen_out - 1, size).

        Returns:
            torch.Tensor: Output tensor (batch, maxlen_out, odim).
            List[torch.Tensor]: List of cache tensors of each decoder layer.

        """
        x = self.embed(tgt)
        if cache is None:
            cache = [None] * len(self.decoders)
        new_cache = []
        for c, decoder in zip(cache, self.decoders):
            x, tgt_mask, memory, memory_mask = decoder(
                x, tgt_mask, memory, None, cache=c
            )
            new_cache.append(x)

        if self.normalize_before:
            y = self.after_norm(x[:, -1])
        else:
            y = x[:, -1]
        if self.output_layer is not None:
            y = torch.log_softmax(self.output_layer(y), dim=-1)

        return y, new_cache

    # beam search API (see ScorerInterface)
    def score(self, ys, state, x):
        """Score."""
        ys_mask = subsequent_mask(len(ys), device=x.device).unsqueeze(0)
        if self.selfattention_layer_type != "selfattn":
            # TODO(karita): implement cache
            logging.warning(
                f"{self.selfattention_layer_type} does not support cached decoding."
            )
            state = None
        logp, state = self.forward_one_step(
            ys.unsqueeze(0), ys_mask, x.unsqueeze(0), cache=state
        )
        return logp.squeeze(0), state

    # batch beam search API (see BatchScorerInterface)
    def batch_score(
        self, ys: torch.Tensor, states: List[Any], xs: torch.Tensor
    ) -> Tuple[torch.Tensor, List[Any]]:
        """Score new token batch (required).

        Args:
            ys (torch.Tensor): torch.int64 prefix tokens (n_batch, ylen).
            states (List[Any]): Scorer states for prefix tokens.
            xs (torch.Tensor):
                The encoder feature that generates ys (n_batch, xlen, n_feat).

        Returns:
            tuple[torch.Tensor, List[Any]]: Tuple of
                batchfied scores for next token with shape of `(n_batch, n_vocab)`
                and next state list for ys.

        """
        # merge states
        n_batch = len(ys)
        n_layers = len(self.decoders)
        if states[0] is None:
            batch_state = None
        else:
            # transpose state of [batch, layer] into [layer, batch]
            batch_state = [
                torch.stack([states[b][i] for b in range(n_batch)])
                for i in range(n_layers)
            ]

        # batch decoding
        ys_mask = subsequent_mask(ys.size(-1), device=xs.device).unsqueeze(0)
        logp, states = self.forward_one_step(ys, ys_mask, xs, cache=batch_state)

        # transpose state of [layer, batch] into [batch, layer]
        state_list = [[states[i][b] for i in range(n_layers)] for b in range(n_batch)]
        return logp, state_list

    def scripting_prep(self):
        """Torch.jit stripting preparations."""
        # disambiguate MultiSequential decoders
        file_path = "espnet.nets.pytorch_backend.transformer.repeat"
        decoders_class_name = "{}:MultiSequentialArg{}".format(
            file_path,
            self.num_sequential_args,
        )
        encoders_class = dynamic_import(decoders_class_name)
        self.decoders = encoders_class(*[layer for layer in self.decoders])<|MERGE_RESOLUTION|>--- conflicted
+++ resolved
@@ -124,13 +124,10 @@
             raise NotImplementedError("only `embed` or torch.nn.Module is supported.")
         self.normalize_before = normalize_before
 
-<<<<<<< HEAD
         # track the number of arguments of sequential modules for JIT disamdiguation
         self.num_sequential_args = 4
 
-=======
         # self-attention module definition
->>>>>>> 9d61bd3b
         if selfattention_layer_type == "selfattn":
             logging.info("decoder self-attention layer type = self-attention")
             decoder_selfattn_layer = MultiHeadedAttention
@@ -138,25 +135,9 @@
                 (
                     attention_heads,
                     attention_dim,
-<<<<<<< HEAD
-                    MultiHeadedAttention(
-                        attention_heads, attention_dim, self_attention_dropout_rate
-                    ),
-                    MultiHeadedAttention(
-                        attention_heads, attention_dim, src_attention_dropout_rate
-                    ),
-                    PositionwiseFeedForward(attention_dim, linear_units, dropout_rate),
-                    dropout_rate,
-                    normalize_before,
-                    concat_after,
-                ),
-                use_checkpointing,
-            )
-=======
                     self_attention_dropout_rate,
                 )
             ] * num_blocks
->>>>>>> 9d61bd3b
         elif selfattention_layer_type == "lightconv":
             logging.info("decoder self-attention layer type = lightweight convolution")
             decoder_selfattn_layer = LightweightConvolution
@@ -164,27 +145,6 @@
                 (
                     conv_wshare,
                     attention_dim,
-<<<<<<< HEAD
-                    LightweightConvolution(
-                        conv_wshare,
-                        attention_dim,
-                        self_attention_dropout_rate,
-                        conv_kernel_length,
-                        lnum,
-                        use_kernel_mask=True,
-                        use_bias=conv_usebias,
-                    ),
-                    MultiHeadedAttention(
-                        attention_heads, attention_dim, src_attention_dropout_rate
-                    ),
-                    PositionwiseFeedForward(attention_dim, linear_units, dropout_rate),
-                    dropout_rate,
-                    normalize_before,
-                    concat_after,
-                ),
-                use_checkpointing,
-            )
-=======
                     self_attention_dropout_rate,
                     int(conv_kernel_length.split("_")[lnum]),
                     True,
@@ -192,7 +152,6 @@
                 )
                 for lnum in range(num_blocks)
             ]
->>>>>>> 9d61bd3b
         elif selfattention_layer_type == "lightconv2d":
             logging.info(
                 "decoder self-attention layer "
@@ -203,27 +162,6 @@
                 (
                     conv_wshare,
                     attention_dim,
-<<<<<<< HEAD
-                    LightweightConvolution2D(
-                        conv_wshare,
-                        attention_dim,
-                        self_attention_dropout_rate,
-                        conv_kernel_length,
-                        lnum,
-                        use_kernel_mask=True,
-                        use_bias=conv_usebias,
-                    ),
-                    MultiHeadedAttention(
-                        attention_heads, attention_dim, src_attention_dropout_rate
-                    ),
-                    PositionwiseFeedForward(attention_dim, linear_units, dropout_rate),
-                    dropout_rate,
-                    normalize_before,
-                    concat_after,
-                ),
-                use_checkpointing,
-            )
-=======
                     self_attention_dropout_rate,
                     int(conv_kernel_length.split("_")[lnum]),
                     True,
@@ -231,7 +169,6 @@
                 )
                 for lnum in range(num_blocks)
             ]
->>>>>>> 9d61bd3b
         elif selfattention_layer_type == "dynamicconv":
             logging.info("decoder self-attention layer type = dynamic convolution")
             decoder_selfattn_layer = DynamicConvolution
@@ -239,27 +176,6 @@
                 (
                     conv_wshare,
                     attention_dim,
-<<<<<<< HEAD
-                    DynamicConvolution(
-                        conv_wshare,
-                        attention_dim,
-                        self_attention_dropout_rate,
-                        conv_kernel_length,
-                        lnum,
-                        use_kernel_mask=True,
-                        use_bias=conv_usebias,
-                    ),
-                    MultiHeadedAttention(
-                        attention_heads, attention_dim, src_attention_dropout_rate
-                    ),
-                    PositionwiseFeedForward(attention_dim, linear_units, dropout_rate),
-                    dropout_rate,
-                    normalize_before,
-                    concat_after,
-                ),
-                use_checkpointing,
-            )
-=======
                     self_attention_dropout_rate,
                     int(conv_kernel_length.split("_")[lnum]),
                     True,
@@ -267,7 +183,6 @@
                 )
                 for lnum in range(num_blocks)
             ]
->>>>>>> 9d61bd3b
         elif selfattention_layer_type == "dynamicconv2d":
             logging.info(
                 "decoder self-attention layer type = dynamic convolution 2-dimentional"
@@ -293,17 +208,12 @@
                 MultiHeadedAttention(
                     attention_heads, attention_dim, src_attention_dropout_rate
                 ),
-<<<<<<< HEAD
-                use_checkpointing,
-            )
-=======
                 PositionwiseFeedForward(attention_dim, linear_units, dropout_rate),
                 dropout_rate,
                 normalize_before,
                 concat_after,
             ),
         )
->>>>>>> 9d61bd3b
         self.selfattention_layer_type = selfattention_layer_type
         if self.normalize_before:
             self.after_norm = LayerNorm(attention_dim)
