--- conflicted
+++ resolved
@@ -14,11 +14,6 @@
 import os
 import sys
 
-<<<<<<< HEAD
-import chainer
-from chainer import reporter
-=======
->>>>>>> 36b62ae4
 import editdistance
 import numpy as np
 import six
@@ -28,22 +23,14 @@
 from espnet.nets.e2e_asr_common import get_vgg2l_odim
 from espnet.nets.e2e_asr_common import label_smoothing_dist
 from espnet.nets.pytorch_backend.ctc import ctc_for
-<<<<<<< HEAD
-from espnet.nets.pytorch_backend.e2e_asr import E2E as E2E_ASR
-=======
 from espnet.nets.pytorch_backend.e2e_asr import E2E as E2EASR
 from espnet.nets.pytorch_backend.e2e_asr import Reporter
->>>>>>> 36b62ae4
 from espnet.nets.pytorch_backend.frontends.feature_transform import (
     feature_transform_for,  # noqa: H301
 )
 from espnet.nets.pytorch_backend.frontends.frontend import frontend_for
-<<<<<<< HEAD
-
-=======
 from espnet.nets.pytorch_backend.initialization import lecun_normal_init_parameters
 from espnet.nets.pytorch_backend.initialization import set_forget_bias_to_one
->>>>>>> 36b62ae4
 from espnet.nets.pytorch_backend.nets_utils import get_subsample
 from espnet.nets.pytorch_backend.nets_utils import make_pad_mask
 from espnet.nets.pytorch_backend.nets_utils import pad_list
@@ -58,23 +45,6 @@
 CTC_LOSS_THRESHOLD = 10000
 
 
-<<<<<<< HEAD
-class Reporter(chainer.Chain):
-    """A chainer reporter wrapper."""
-
-    def report(self, loss_ctc, loss_att, acc, cer, wer, mtl_loss):
-        """Define reporter."""
-        reporter.report({"loss_ctc": loss_ctc}, self)
-        reporter.report({"loss_att": loss_att}, self)
-        reporter.report({"acc": acc}, self)
-        reporter.report({"cer": cer}, self)
-        reporter.report({"wer": wer}, self)
-        logging.info("mtl loss:" + str(mtl_loss))
-        reporter.report({"loss": mtl_loss}, self)
-
-
-=======
->>>>>>> 36b62ae4
 class PIT(object):
     """Permutation Invariant Training (PIT) module.
 
@@ -84,21 +54,6 @@
     def __init__(self, num_spkrs):
         """Initialize PIT module."""
         self.num_spkrs = num_spkrs
-<<<<<<< HEAD
-        if self.num_spkrs == 2:
-            self.perm_choices = [[0, 1], [1, 0]]
-        elif self.num_spkrs == 3:
-            self.perm_choices = [
-                [0, 1, 2],
-                [0, 2, 1],
-                [1, 2, 0],
-                [1, 0, 2],
-                [2, 0, 1],
-                [2, 1, 0],
-            ]
-        else:
-            raise ValueError
-=======
 
         # [[0, 1], [1, 0]] or
         # [[0, 1, 2], [0, 2, 1], [1, 0, 2], [1, 2, 0], [2, 1, 0], [2, 0, 1]]
@@ -112,7 +67,6 @@
             0, num_spkrs * (num_spkrs - 1), num_spkrs, dtype=np.int64
         ).reshape(1, num_spkrs)
         self.loss_perm_idx = (self.loss_perm_idx + np.array(self.perm_choices)).tolist()
->>>>>>> 36b62ae4
 
     def min_pit_sample(self, loss):
         """Compute the PIT loss for each sample.
@@ -126,34 +80,12 @@
         :rtype List: len=2
 
         """
-<<<<<<< HEAD
-        if self.num_spkrs == 2:
-            score_perms = (
-                torch.stack([loss[0] + loss[3], loss[1] + loss[2]]) / self.num_spkrs
-            )
-        elif self.num_spkrs == 3:
-            score_perms = (
-                torch.stack(
-                    [
-                        loss[0] + loss[4] + loss[8],
-                        loss[0] + loss[5] + loss[7],
-                        loss[1] + loss[5] + loss[6],
-                        loss[1] + loss[3] + loss[8],
-                        loss[2] + loss[3] + loss[7],
-                        loss[2] + loss[4] + loss[6],
-                    ]
-                )
-                / self.num_spkrs
-            )
-
-=======
         score_perms = (
             torch.stack(
                 [torch.sum(loss[loss_perm_idx]) for loss_perm_idx in self.loss_perm_idx]
             )
             / self.num_spkrs
         )
->>>>>>> 36b62ae4
         perm_loss, min_idx = torch.min(score_perms, 0)
         permutation = self.perm_choices[min_idx]
         return perm_loss, permutation
@@ -330,36 +262,6 @@
         - EmbedID.W ~ Normal(0, 1)
         - LSTM.upward.b[forget_gate_range] = 1 (but not used in NStepLSTM)
         """
-<<<<<<< HEAD
-
-        def lecun_normal_init_parameters(module):
-            for p in module.parameters():
-                data = p.data
-                if data.dim() == 1:
-                    # bias
-                    data.zero_()
-                elif data.dim() == 2:
-                    # linear weight
-                    n = data.size(1)
-                    stdv = 1.0 / math.sqrt(n)
-                    data.normal_(0, stdv)
-                elif data.dim() == 4:
-                    # conv weight
-                    n = data.size(1)
-                    for k in data.size()[2:]:
-                        n *= k
-                    stdv = 1.0 / math.sqrt(n)
-                    data.normal_(0, stdv)
-                else:
-                    raise NotImplementedError
-
-        def set_forget_bias_to_one(bias):
-            n = bias.size(0)
-            start, end = n // 4, n // 2
-            bias.data[start:end].fill_(1.0)
-
-=======
->>>>>>> 36b62ae4
         lecun_normal_init_parameters(self)
         # exceptions
         # embed weight ~ Normal(0, 1)
