# Copyright 2019 Shigeki Karita
#  Apache 2.0  (http://www.apache.org/licenses/LICENSE-2.0)

"""Transformer speech recognition model (pytorch)."""

from argparse import Namespace
import logging
import math

import numpy
import torch

from espnet.nets.asr_interface import ASRInterface
from espnet.nets.ctc_prefix_score import CTCPrefixScore
from espnet.nets.e2e_asr_common import end_detect
from espnet.nets.e2e_asr_common import ErrorCalculator
from espnet.nets.pytorch_backend.ctc import CTC
from espnet.nets.pytorch_backend.e2e_asr import CTC_LOSS_THRESHOLD
from espnet.nets.pytorch_backend.e2e_asr import Reporter
from espnet.nets.pytorch_backend.nets_utils import get_subsample
from espnet.nets.pytorch_backend.nets_utils import make_non_pad_mask
from espnet.nets.pytorch_backend.nets_utils import pad_list
from espnet.nets.pytorch_backend.nets_utils import th_accuracy
from espnet.nets.pytorch_backend.nets_utils import to_device
from espnet.nets.pytorch_backend.nets_utils import to_torch_tensor
from espnet.nets.pytorch_backend.rnn.decoders import CTC_SCORING_RATIO
from espnet.nets.pytorch_backend.transformer.add_sos_eos import add_sos_eos
from espnet.nets.pytorch_backend.transformer.argument import (
    add_arguments_transformer_common,  # noqa: H301
)
from espnet.nets.pytorch_backend.transformer.attention import (
    MultiHeadedAttention,  # noqa: H301
    RelPositionMultiHeadedAttention,  # noqa: H301
)
from espnet.nets.pytorch_backend.transformer.decoder import Decoder
from espnet.nets.pytorch_backend.transformer.dynamic_conv import DynamicConvolution
from espnet.nets.pytorch_backend.transformer.dynamic_conv2d import DynamicConvolution2D
from espnet.nets.pytorch_backend.transformer.encoder import Encoder
from espnet.nets.pytorch_backend.transformer.initializer import initialize
from espnet.nets.pytorch_backend.transformer.label_smoothing_loss import (
    LabelSmoothingLoss,  # noqa: H301
)
from espnet.nets.pytorch_backend.transformer.mask import subsequent_mask
from espnet.nets.pytorch_backend.transformer.mask import target_mask
from espnet.nets.pytorch_backend.transformer.plot import PlotAttentionReport
from espnet.nets.scorers.ctc import CTCPrefixScorer
from espnet.utils.fill_missing_args import fill_missing_args


class E2E(ASRInterface, torch.nn.Module):
    """E2E module.

    :param int idim: dimension of inputs
    :param int odim: dimension of outputs
    :param Namespace args: argument Namespace containing options

    """

    @staticmethod
    def add_arguments(parser):
        """Add arguments."""
        group = parser.add_argument_group("transformer model setting")

        group = add_arguments_transformer_common(group)

        return parser

    @property
    def attention_plot_class(self):
        """Return PlotAttentionReport."""
        return PlotAttentionReport

    def get_total_subsampling_factor(self):
        """Get total subsampling factor."""
        return self.encoder.conv_subsampling_factor * int(numpy.prod(self.subsample))

    def __init__(self, idim, odim, args, ignore_id=-1):
        """Construct an E2E object.

        :param int idim: dimension of inputs
        :param int odim: dimension of outputs
        :param Namespace args: argument Namespace containing options
        """
        torch.nn.Module.__init__(self)

        # fill missing arguments for compatibility
        args = fill_missing_args(args, self.add_arguments)

        if args.transformer_attn_dropout_rate is None:
            args.transformer_attn_dropout_rate = args.dropout_rate

        self.adim = args.adim  # used for CTC (equal to d_model)
        self.mtlalpha = args.mtlalpha

        if args.mtlalpha > 0.0:
            self.ctc = CTC(
                odim, args.adim, args.dropout_rate, ctc_type=args.ctc_type, reduce=True
            )
        else:
            self.ctc = None

        self.intermediate_ctc_weight = args.intermediate_ctc_weight
        self.intermediate_ctc_layers = []
        if args.intermediate_ctc_layer != "":
            self.intermediate_ctc_layers = [
                int(i) for i in args.intermediate_ctc_layer.split(",")
            ]

        self.encoder = Encoder(
            idim=idim,
            selfattention_layer_type=args.transformer_encoder_selfattn_layer_type,
            attention_dim=args.adim,
            attention_heads=args.aheads,
            conv_wshare=args.wshare,
            conv_kernel_length=args.ldconv_encoder_kernel_length,
            conv_usebias=args.ldconv_usebias,
            linear_units=args.eunits,
            num_blocks=args.elayers,
            input_layer=args.transformer_input_layer,
            dropout_rate=args.dropout_rate,
            positional_dropout_rate=args.dropout_rate,
            attention_dropout_rate=args.transformer_attn_dropout_rate,
<<<<<<< HEAD
            stochastic_depth_rate=args.stochastic_depth_rate,
            intermediate_layers=self.intermediate_ctc_layers,
            ctc_softmax=self.ctc.softmax if args.self_conditioning else None,
            conditioning_layer_dim=odim,
=======
            use_chunk=args.use_chunk,
            chunk_window=args.chunk_window,
            chunk_left_context=args.chunk_left_context,
            chunk_right_context=args.chunk_right_context,
            use_checkpointing=args.grad_checkpointing,
>>>>>>> a3d8115d
        )
        if args.mtlalpha < 1:
            self.decoder = Decoder(
                odim=odim,
                selfattention_layer_type=args.transformer_decoder_selfattn_layer_type,
                attention_dim=args.adim,
                attention_heads=args.aheads,
                conv_wshare=args.wshare,
                conv_kernel_length=args.ldconv_decoder_kernel_length,
                conv_usebias=args.ldconv_usebias,
                linear_units=args.dunits,
                num_blocks=args.dlayers,
                dropout_rate=args.dropout_rate,
                positional_dropout_rate=args.dropout_rate,
                self_attention_dropout_rate=args.transformer_attn_dropout_rate,
                src_attention_dropout_rate=args.transformer_attn_dropout_rate,
                use_checkpointing=args.grad_checkpointing,
            )
            self.criterion = LabelSmoothingLoss(
                odim,
                ignore_id,
                args.lsm_weight,
                args.transformer_length_normalized_loss,
            )
        else:
            self.decoder = None
            self.criterion = None
        self.blank = 0
        self.sos = odim - 1
        self.eos = odim - 1
        self.odim = odim
        self.ignore_id = ignore_id
        self.subsample = get_subsample(args, mode="asr", arch="transformer")
        self.reporter = Reporter()

        self.reset_parameters(args)

        if args.report_cer or args.report_wer:
            self.error_calculator = ErrorCalculator(
                args.char_list,
                args.sym_space,
                args.sym_blank,
                args.report_cer,
                args.report_wer,
            )
        else:
            self.error_calculator = None
        self.rnnlm = None

    def reset_parameters(self, args):
        """Initialize parameters."""
        # initialize parameters
        initialize(self, args.transformer_init)

    def forward(self, xs_pad, ilens, ys_pad, ctc_crf_path_weights=None):
        """E2E forward.

        :param torch.Tensor xs_pad: batch of padded source sequences (B, Tmax, idim)
        :param torch.Tensor ilens: batch of lengths of source sequences (B)
        :param torch.Tensor ys_pad: batch of padded target sequences (B, Lmax)
        :param list ctc_crf_path_weights: list of path weights for real ctc-crf loss
            logging.
        :return: ctc loss value
        :rtype: torch.Tensor
        :return: attention loss value
        :rtype: torch.Tensor
        :return: accuracy in attention decoder
        :rtype: float
        """
        # 1. forward encoder
        xs_pad = xs_pad[:, : max(ilens)]  # for data parallel
        src_mask = make_non_pad_mask(ilens.tolist()).to(xs_pad.device).unsqueeze(-2)
        hs_pad, hs_mask, hs_intermediates = self.encoder(xs_pad, src_mask)
        self.hs_pad = hs_pad

        # 2. forward decoder
        if self.decoder is not None:
            ys_in_pad, ys_out_pad = add_sos_eos(
                ys_pad, self.sos, self.eos, self.ignore_id
            )
            ys_mask = target_mask(ys_in_pad, self.ignore_id)
            pred_pad, pred_mask = self.decoder(ys_in_pad, ys_mask, hs_pad, hs_mask)
            self.pred_pad = pred_pad

            # 3. compute attention loss
            loss_att = self.criterion(pred_pad, ys_out_pad)
            self.acc = th_accuracy(
                pred_pad.view(-1, self.odim), ys_out_pad, ignore_label=self.ignore_id
            )
        else:
            loss_att = None
            self.acc = None

        # TODO(karita) show predicted text
        # TODO(karita) calculate these stats
        cer_ctc = None
        loss_intermediate_ctc = 0.0
        if self.mtlalpha == 0.0:
            loss_ctc = None
        else:
            batch_size = xs_pad.size(0)
            hs_len = hs_mask.view(batch_size, -1).sum(1)
            loss_ctc = self.ctc(hs_pad.view(batch_size, -1, self.adim), hs_len, ys_pad)
            if not self.training and self.error_calculator is not None:
                ys_hat = self.ctc.argmax(hs_pad.view(batch_size, -1, self.adim)).data
                cer_ctc = self.error_calculator(ys_hat.cpu(), ys_pad.cpu(), is_ctc=True)
            # for visualization
            if not self.training:
                self.ctc.softmax(hs_pad)

            if self.intermediate_ctc_weight > 0 and self.intermediate_ctc_layers:
                for hs_intermediate in hs_intermediates:
                    # assuming hs_intermediates and hs_pad has same length / padding
                    loss_inter = self.ctc(
                        hs_intermediate.view(batch_size, -1, self.adim), hs_len, ys_pad
                    )
                    loss_intermediate_ctc += loss_inter

                loss_intermediate_ctc /= len(self.intermediate_ctc_layers)

        # 5. compute cer/wer
        if self.training or self.error_calculator is None or self.decoder is None:
            cer, wer = None, None
        else:
            ys_hat = pred_pad.argmax(dim=-1)
            cer, wer = self.error_calculator(ys_hat.cpu(), ys_pad.cpu())

        # copied from e2e_asr
        alpha = self.mtlalpha
        if alpha == 0:
            self.loss = loss_att
            loss_att_data = float(loss_att)
            loss_ctc_data = None
        elif alpha == 1:
            self.loss = loss_ctc
            if self.intermediate_ctc_weight > 0:
                self.loss = (
                    1 - self.intermediate_ctc_weight
                ) * loss_ctc + self.intermediate_ctc_weight * loss_intermediate_ctc
            loss_att_data = None
            loss_ctc_data = float(loss_ctc)
        else:
            self.loss = alpha * loss_ctc + (1 - alpha) * loss_att
            if self.intermediate_ctc_weight > 0:
                self.loss = (
                    (1 - alpha - self.intermediate_ctc_weight) * loss_att
                    + alpha * loss_ctc
                    + self.intermediate_ctc_weight * loss_intermediate_ctc
                )
            loss_att_data = float(loss_att)
            loss_ctc_data = float(loss_ctc)

        loss_data = float(self.loss)
        if ctc_crf_path_weights:
            path_weight = numpy.mean([float(i) for i in ctc_crf_path_weights[0]])
            loss_ctc_data -= path_weight
            loss_data -= alpha * path_weight
        if loss_data < CTC_LOSS_THRESHOLD and not math.isnan(loss_data):
            self.reporter.report(
                loss_ctc_data, loss_att_data, self.acc, cer_ctc, cer, wer, loss_data
            )
        else:
            logging.warning("loss (=%f) is not correct", loss_data)
        return self.loss

    def scorers(self):
        """Scorers."""
        return dict(decoder=self.decoder, ctc=CTCPrefixScorer(self.ctc, self.eos))

    def encode(self, x):
        """Encode acoustic features.

        :param ndarray x: source acoustic feature (T, D)
        :return: encoder outputs
        :rtype: torch.Tensor
        """
        self.eval()
<<<<<<< HEAD
        x = torch.as_tensor(x).unsqueeze(0)
        enc_output, _, _ = self.encoder(x, None)
=======
        x = to_device(self, torch.as_tensor(x).unsqueeze(0))
        enc_output, _ = self.encoder(x, None)
>>>>>>> a3d8115d
        return enc_output.squeeze(0)

    def encode_batch(self, xs):
        """Encode acoustic features.

        :param list xs: list of input acoustic feature arrays [(T_1, D), (T_2, D), ...]
        :return: batch of encoder outputs (B, Tmax, hdim)
        :rtype: torch.Tensor
        """
        self.eval()
        ilens = numpy.fromiter((xx.shape[0] for xx in xs), dtype=numpy.int64)

        # subsample frame
        xs = [xx[:: self.subsample[0], :] for xx in xs]
        xs = [to_device(self, to_torch_tensor(xx).float()) for xx in xs]
        xs_pad = pad_list(xs, 0.0)

        # encoder
        src_mask = make_non_pad_mask(ilens.tolist()).to(xs_pad.device).unsqueeze(-2)
        hs_pad, hs_mask = self.encoder(xs_pad, src_mask)
        hlens = hs_mask.view(hs_pad.size(0), -1).sum(1)
        return hs_pad, hlens

    def recognize(self, x, recog_args, char_list=None, rnnlm=None, use_jit=False):
        """Recognize input speech.

        :param ndnarray x: input acoustic feature (B, T, D) or (T, D)
        :param Namespace recog_args: argment Namespace contraining options
        :param list char_list: list of characters
        :param torch.nn.Module rnnlm: language model module
        :return: N-best decoding results
        :rtype: list
        """
        enc_output = self.encode(x).unsqueeze(0)
        if self.mtlalpha == 1.0:
            recog_args.ctc_weight = 1.0
            logging.info("Set to pure CTC decoding mode.")

        if self.mtlalpha > 0 and recog_args.ctc_weight == 1.0:
            from itertools import groupby

            lpz = self.ctc.argmax(enc_output)
            collapsed_indices = [x[0] for x in groupby(lpz[0])]
            hyp = [x for x in filter(lambda x: x != self.blank, collapsed_indices)]
            nbest_hyps = [{"score": 0.0, "yseq": [self.sos] + hyp}]
            if recog_args.beam_size > 1:
                raise NotImplementedError("Pure CTC beam search is not implemented.")
            # TODO(hirofumi0810): Implement beam search
            return nbest_hyps
        elif self.mtlalpha > 0 and recog_args.ctc_weight > 0.0:
            lpz = self.ctc.log_softmax(enc_output)
            lpz = lpz.squeeze(0)
        else:
            lpz = None

        h = enc_output.squeeze(0).cpu()

        logging.info("input lengths: " + str(h.size(0)))
        # search parms
        beam = recog_args.beam_size
        penalty = recog_args.penalty
        ctc_weight = recog_args.ctc_weight

        # preprare sos
        y = self.sos
        vy = h.new_zeros(1).long()

        if recog_args.maxlenratio == 0:
            maxlen = h.shape[0]
        else:
            # maxlen >= 1
            maxlen = max(1, int(recog_args.maxlenratio * h.size(0)))
        minlen = int(recog_args.minlenratio * h.size(0))
        logging.info("max output length: " + str(maxlen))
        logging.info("min output length: " + str(minlen))

        # initialize hypothesis
        if rnnlm:
            hyp = {"score": 0.0, "yseq": [y], "rnnlm_prev": None}
        else:
            hyp = {"score": 0.0, "yseq": [y]}
        if lpz is not None:
            ctc_prefix_score = CTCPrefixScore(
                lpz.detach().cpu().numpy(), 0, self.eos, numpy
            )
            hyp["ctc_state_prev"] = ctc_prefix_score.initial_state()
            hyp["ctc_score_prev"] = 0.0
            if ctc_weight != 1.0:
                # pre-pruning based on attention scores
                ctc_beam = min(lpz.shape[-1], int(beam * CTC_SCORING_RATIO))
            else:
                ctc_beam = lpz.shape[-1]
        hyps = [hyp]
        ended_hyps = []

        import six

        traced_decoder = None
        for i in six.moves.range(maxlen):
            logging.debug("position " + str(i))

            hyps_best_kept = []
            for hyp in hyps:
                vy[0] = hyp["yseq"][i]

                # get nbest local scores and their ids
                ys_mask = to_device(self, subsequent_mask(i + 1).unsqueeze(0))
                ys = to_device(self, torch.tensor(hyp["yseq"]).unsqueeze(0))
                # FIXME: jit does not match non-jit result
                if use_jit:
                    if traced_decoder is None:
                        traced_decoder = torch.jit.trace(
                            self.decoder.forward_one_step, (ys, ys_mask, enc_output)
                        )
                    local_att_scores = traced_decoder(ys, ys_mask, enc_output)[0]
                else:
                    local_att_scores = self.decoder.forward_one_step(
                        ys, ys_mask, enc_output
                    )[0]
                local_att_scores = local_att_scores.cpu()

                if rnnlm:
                    rnnlm_state, local_lm_scores = rnnlm.predict(hyp["rnnlm_prev"], vy)
                    local_scores = (
                        local_att_scores + recog_args.lm_weight * local_lm_scores
                    )
                else:
                    local_scores = local_att_scores

                if lpz is not None:
                    local_best_scores, local_best_ids = torch.topk(
                        local_att_scores, ctc_beam, dim=1
                    )
                    ctc_scores, ctc_states = ctc_prefix_score(
                        hyp["yseq"], local_best_ids[0], hyp["ctc_state_prev"]
                    )
                    local_scores = (1.0 - ctc_weight) * local_att_scores[
                        :, local_best_ids[0]
                    ] + ctc_weight * torch.from_numpy(
                        ctc_scores - hyp["ctc_score_prev"]
                    )
                    if rnnlm:
                        local_scores += (
                            recog_args.lm_weight * local_lm_scores[:, local_best_ids[0]]
                        )
                    local_best_scores, joint_best_ids = torch.topk(
                        local_scores, beam, dim=1
                    )
                    local_best_ids = local_best_ids[:, joint_best_ids[0]]
                else:
                    local_best_scores, local_best_ids = torch.topk(
                        local_scores, beam, dim=1
                    )

                for j in six.moves.range(beam):
                    new_hyp = {}
                    new_hyp["score"] = hyp["score"] + float(local_best_scores[0, j])
                    new_hyp["yseq"] = [0] * (1 + len(hyp["yseq"]))
                    new_hyp["yseq"][: len(hyp["yseq"])] = hyp["yseq"]
                    new_hyp["yseq"][len(hyp["yseq"])] = int(local_best_ids[0, j])
                    if rnnlm:
                        new_hyp["rnnlm_prev"] = rnnlm_state
                    if lpz is not None:
                        new_hyp["ctc_state_prev"] = ctc_states[joint_best_ids[0, j]]
                        new_hyp["ctc_score_prev"] = ctc_scores[joint_best_ids[0, j]]
                    # will be (2 x beam) hyps at most
                    hyps_best_kept.append(new_hyp)

                hyps_best_kept = sorted(
                    hyps_best_kept, key=lambda x: x["score"], reverse=True
                )[:beam]

            # sort and get nbest
            hyps = hyps_best_kept
            logging.debug("number of pruned hypothes: " + str(len(hyps)))
            if char_list is not None:
                logging.debug(
                    "best hypo: "
                    + "".join([char_list[int(x)] for x in hyps[0]["yseq"][1:]])
                )

            # add eos in the final loop to avoid that there are no ended hyps
            if i == maxlen - 1:
                logging.info("adding <eos> in the last position in the loop")
                for hyp in hyps:
                    hyp["yseq"].append(self.eos)

            # add ended hypothes to a final list, and removed them from current hypothes
            # (this will be a probmlem, number of hyps < beam)
            remained_hyps = []
            for hyp in hyps:
                if hyp["yseq"][-1] == self.eos:
                    # only store the sequence that has more than minlen outputs
                    # also add penalty
                    if len(hyp["yseq"]) > minlen:
                        hyp["score"] += (i + 1) * penalty
                        if rnnlm:  # Word LM needs to add final <eos> score
                            hyp["score"] += recog_args.lm_weight * rnnlm.final(
                                hyp["rnnlm_prev"]
                            )
                        ended_hyps.append(hyp)
                else:
                    remained_hyps.append(hyp)

            # end detection
            if end_detect(ended_hyps, i) and recog_args.maxlenratio == 0.0:
                logging.info("end detected at %d", i)
                break

            hyps = remained_hyps
            if len(hyps) > 0:
                logging.debug("remeined hypothes: " + str(len(hyps)))
            else:
                logging.info("no hypothesis. Finish decoding.")
                break

            if char_list is not None:
                for hyp in hyps:
                    logging.debug(
                        "hypo: " + "".join([char_list[int(x)] for x in hyp["yseq"][1:]])
                    )

            logging.debug("number of ended hypothes: " + str(len(ended_hyps)))

        nbest_hyps = sorted(ended_hyps, key=lambda x: x["score"], reverse=True)[
            : min(len(ended_hyps), recog_args.nbest)
        ]

        # check number of hypotheis
        if len(nbest_hyps) == 0:
            logging.warning(
                "there is no N-best results, perform recognition "
                "again with smaller minlenratio."
            )
            # should copy becasuse Namespace will be overwritten globally
            recog_args = Namespace(**vars(recog_args))
            recog_args.minlenratio = max(0.0, recog_args.minlenratio - 0.1)
            return self.recognize(x, recog_args, char_list, rnnlm)

        logging.info("total log probability: " + str(nbest_hyps[0]["score"]))
        logging.info(
            "normalized log probability: "
            + str(nbest_hyps[0]["score"] / len(nbest_hyps[0]["yseq"]))
        )
        return nbest_hyps

    def calculate_all_attentions(
        self, xs_pad, ilens, ys_pad, ctc_crf_path_weights=None
    ):
        """E2E attention calculation.

        :param torch.Tensor xs_pad: batch of padded input sequences (B, Tmax, idim)
        :param torch.Tensor ilens: batch of lengths of input sequences (B)
        :param torch.Tensor ys_pad: batch of padded token id sequence tensor (B, Lmax)
        :param list ctc_crf_path_weights: list of path weights for real ctc-crf loss
            logging.
        :return: attention weights (B, H, Lmax, Tmax)
        :rtype: float ndarray
        """
        self.eval()
        with torch.no_grad():
            self.forward(xs_pad, ilens, ys_pad, ctc_crf_path_weights)
        ret = dict()
        for name, m in self.named_modules():
            if (
                isinstance(m, MultiHeadedAttention)
                or isinstance(m, DynamicConvolution)
                or isinstance(m, RelPositionMultiHeadedAttention)
            ):
                ret[name] = m.attn.cpu().numpy()
            if isinstance(m, DynamicConvolution2D):
                ret[name + "_time"] = m.attn_t.cpu().numpy()
                ret[name + "_freq"] = m.attn_f.cpu().numpy()
        self.train()
        return ret

    def calculate_all_ctc_probs(self, xs_pad, ilens, ys_pad, ctc_crf_path_weights=None):
        """E2E CTC probability calculation.

        :param torch.Tensor xs_pad: batch of padded input sequences (B, Tmax)
        :param torch.Tensor ilens: batch of lengths of input sequences (B)
        :param torch.Tensor ys_pad: batch of padded token id sequence tensor (B, Lmax)
        :param list ctc_crf_path_weights: list of path weights for real ctc-crf loss
            logging.
        :return: CTC probability (B, Tmax, vocab)
        :rtype: float ndarray
        """
        ret = None
        if self.mtlalpha == 0:
            return ret

        self.eval()
        with torch.no_grad():
            self.forward(xs_pad, ilens, ys_pad, ctc_crf_path_weights)
        for name, m in self.named_modules():
            if isinstance(m, CTC) and m.probs is not None:
                ret = m.probs.cpu().numpy()
        self.train()
        return ret<|MERGE_RESOLUTION|>--- conflicted
+++ resolved
@@ -120,18 +120,17 @@
             dropout_rate=args.dropout_rate,
             positional_dropout_rate=args.dropout_rate,
             attention_dropout_rate=args.transformer_attn_dropout_rate,
-<<<<<<< HEAD
-            stochastic_depth_rate=args.stochastic_depth_rate,
-            intermediate_layers=self.intermediate_ctc_layers,
-            ctc_softmax=self.ctc.softmax if args.self_conditioning else None,
-            conditioning_layer_dim=odim,
-=======
+# <<<<<<< master
+#             stochastic_depth_rate=args.stochastic_depth_rate,
+#             intermediate_layers=self.intermediate_ctc_layers,
+#             ctc_softmax=self.ctc.softmax if args.self_conditioning else None,
+#             conditioning_layer_dim=odim,
+# =======
             use_chunk=args.use_chunk,
             chunk_window=args.chunk_window,
             chunk_left_context=args.chunk_left_context,
             chunk_right_context=args.chunk_right_context,
             use_checkpointing=args.grad_checkpointing,
->>>>>>> a3d8115d
         )
         if args.mtlalpha < 1:
             self.decoder = Decoder(
@@ -309,13 +308,8 @@
         :rtype: torch.Tensor
         """
         self.eval()
-<<<<<<< HEAD
-        x = torch.as_tensor(x).unsqueeze(0)
-        enc_output, _, _ = self.encoder(x, None)
-=======
         x = to_device(self, torch.as_tensor(x).unsqueeze(0))
         enc_output, _ = self.encoder(x, None)
->>>>>>> a3d8115d
         return enc_output.squeeze(0)
 
     def encode_batch(self, xs):
