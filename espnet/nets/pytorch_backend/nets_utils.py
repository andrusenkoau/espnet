--- conflicted
+++ resolved
@@ -111,11 +111,8 @@
     return pad
 
 
-<<<<<<< HEAD
-def make_pad_mask(lengths, xs=None, length_dim=-1, maxlen=None):
-=======
+
 def make_pad_mask(lengths, xs: Optional[torch.Tensor] = None, length_dim: int = -1):
->>>>>>> a3d8115d
     """Make mask tensor containing indices of padded part.
 
     Args:
@@ -204,16 +201,7 @@
     if length_dim == 0:
         raise ValueError("length_dim cannot be 0: {}".format(length_dim))
 
-<<<<<<< HEAD
-    if not isinstance(lengths, list):
-        lengths = lengths.tolist()
-    bs = int(len(lengths))
-    if maxlen is None:
-        if xs is None:
-            maxlen = int(max(lengths))
-        else:
-            maxlen = xs.size(length_dim)
-=======
+
     if isinstance(lengths, torch.Tensor):
         lengths = lengths.clone().detach().cpu()
     elif isinstance(lengths, list):
@@ -223,7 +211,6 @@
     bs = lengths.size(0)
     if xs is None:
         maxlen = int(lengths.max())
->>>>>>> a3d8115d
     else:
         assert xs is None
         assert maxlen >= int(max(lengths))
