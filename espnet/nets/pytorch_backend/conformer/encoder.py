--- conflicted
+++ resolved
@@ -12,8 +12,10 @@
 
 from espnet.nets.pytorch_backend.conformer.convolution import ConvolutionModule
 from espnet.nets.pytorch_backend.conformer.encoder_layer import EncoderLayer
-from espnet.nets.pytorch_backend.nets_utils import get_activation
-from espnet.nets.pytorch_backend.nets_utils import chunk_attention_mask
+from espnet.nets.pytorch_backend.nets_utils import (
+    chunk_attention_mask,  # noqa: H301
+    get_activation,  # noqa: H301
+)
 from espnet.nets.pytorch_backend.transducer.vgg2l import VGG2L
 from espnet.nets.pytorch_backend.transformer.attention import (
     MultiHeadedAttention,  # noqa: H301
@@ -89,9 +91,9 @@
         cnn_module_kernel=31,
         padding_idx=-1,
         use_chunk=False,
-        chunk_window=None,
-        chunk_left_context=None,
-        chunk_right_context=None,
+        chunk_window=1,
+        chunk_left_context=0,
+        chunk_right_context=0,
     ):
         """Construct an Encoder object."""
         super(Encoder, self).__init__()
@@ -218,7 +220,6 @@
         self.chunk_left_context = chunk_left_context
         self.chunk_right_context = chunk_right_context
 
-
     def forward(self, xs, masks):
         """Encode input sequence.
 
@@ -233,35 +234,33 @@
         """
         xs, masks = self.embed(xs, masks)
 
-<<<<<<< HEAD
-=======
-
-        # chunk-attention part 
-        if self.use_chunk:
-            batch_size = xs[0].shape[0]
-            seq_len = xs[0].shape[1]
-            encoder_mask = chunk_attention_mask(seq_len, self.chunk_window,
-                                                         chunk_left_context=self.chunk_left_context,
-                                                         chunk_right_context=self.chunk_right_context)
-            encoder_masks = encoder_mask.expand(batch_size, -1, -1).to(xs[0].device)
-            
-            encoder_masks = (encoder_masks & masks & masks.transpose(1,2))
-            
-
-        else:
-            encoder_masks = masks
-
-        xs, encoder_masks = self.encoders(xs, encoder_masks)
->>>>>>> f370c492
         if isinstance(xs, tuple):
             xs, pos_emb = xs[0], xs[1]
         else:
             xs, pos_emb = xs, None
 
-        xs, masks = self.encoders(xs, masks, pos_emb)[:2]
-
+        # chunk-attention part
+        if self.use_chunk:
+            batch_size = xs.shape[0]
+            seq_len = xs.shape[1]
+            encoder_mask = chunk_attention_mask(
+                seq_len,
+                self.chunk_window,
+                chunk_left_context=self.chunk_left_context,
+                chunk_right_context=self.chunk_right_context,
+            )
+            encoder_masks = encoder_mask.expand(batch_size, -1, -1).to(xs.device)
+
+            encoder_masks = encoder_masks & masks & masks.transpose(1, 2)
+
+        else:
+            encoder_masks = masks
+
+        xs, encoder_masks = self.encoders(xs, encoder_masks, pos_emb)[:2]
         if self.normalize_before:
             xs = self.after_norm(xs)
+
+        # we do not want to pass chunked encoder_masks further
         return xs, masks
 
     def scripting_prep(self):
