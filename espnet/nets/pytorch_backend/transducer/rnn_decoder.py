--- conflicted
+++ resolved
@@ -10,13 +10,8 @@
 import torch
 import torch.nn.functional as F
 
-<<<<<<< HEAD
 from espnet.nets.transducer_decoder_interface import ExtendedHypothesis
 from espnet.nets.transducer_decoder_interface import Hypothesis
-=======
-from espnet.nets.pytorch_backend.nets_utils import make_non_pad_mask
-from espnet.nets.pytorch_backend.nets_utils import to_device
->>>>>>> a3d8115d
 from espnet.nets.transducer_decoder_interface import TransducerDecoderInterface
 
 
@@ -166,65 +161,10 @@
 
         return dec_out
 
-<<<<<<< HEAD
     def score(
         self, hyp: Hypothesis, cache: Dict[str, Any]
     ) -> Tuple[torch.Tensor, Tuple[torch.Tensor, Optional[torch.Tensor]], torch.Tensor]:
         """One-step forward hypothesis.
-=======
-    def calc_logits_batch(self, hs_pad, hlens):
-        """Greedy search logits calculation.
-
-        Args:
-            hs_pad (torch.Tensor):
-                batch of padded hidden state sequences (B, Tmax, D)
-            hs_pad (torch.Tensor):
-                batch of sequence lenghts
-
-        Returns:
-            hyp (torch.Tensor):
-                batch of padded logits (B, Tmax, odim)
-
-        """
-        batchsize = len(hs_pad)
-        z_list, c_list = self.init_state(hs_pad)
-        ey = to_device(self, torch.zeros((batchsize, self.embed_dim)))
-
-        hyp = []
-
-        y, (z_list, c_list) = self.rnn_forward(ey, (z_list, c_list))
-
-        hs_mask = make_non_pad_mask(hlens.tolist()).transpose(0, 1)
-        hs_pad = hs_pad.transpose(0, 1)
-        for hi, mi in zip(hs_pad, hs_mask):
-            ytu = F.log_softmax(self.joint(hi, y), dim=1)
-            pred = torch.argmax(ytu, dim=1)
-            hyp.append(ytu)
-
-            pred_mask = (pred != self.blank) & mi
-            non_blank = pred[pred_mask]
-            if len(non_blank) > 0:
-                eys = to_device(self, non_blank)
-                ey = self.dropout_embed(self.embed(eys))
-
-                z_list_non_blank = [z[pred_mask] for z in z_list]
-                c_list_non_blank = [c[pred_mask] for c in c_list]
-
-                y_non_blank, (z_list_non_blank, c_list_non_blank) = self.rnn_forward(
-                    ey, (z_list_non_blank, c_list_non_blank)
-                )
-
-                y[pred_mask] = y_non_blank
-                for i in range(len(z_list)):
-                    z_list[i][pred_mask] = z_list_non_blank[i]
-                    c_list[i][pred_mask] = c_list_non_blank[i]
-
-        hyp = torch.stack(hyp).transpose(0, 1)
-        return hyp
-
-    def score(self, hyp, cache):
-        """Forward one step.
->>>>>>> a3d8115d
 
         Args:
             hyp: Hypothesis.
