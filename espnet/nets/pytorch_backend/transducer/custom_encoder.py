--- conflicted
+++ resolved
@@ -93,13 +93,13 @@
         else:
             xs = self.embed(xs)
 
-<<<<<<< HEAD
-        xs, masks = (
-            self.encoders(xs[0], masks, xs[1])
-            if isinstance(xs, tuple)
-            else self.encoders(xs, masks)
-        )[:2]
-=======
+# <<<<<<< ctc-crf-master
+#         xs, masks = (
+#             self.encoders(xs[0], masks, xs[1])
+#             if isinstance(xs, tuple)
+#             else self.encoders(xs, masks)
+#         )[:2]
+# =======
         if self.aux_task_layer_list:
             aux_xs_list = []
 
@@ -121,7 +121,6 @@
 
         if isinstance(xs, tuple):
             xs = xs[0]
->>>>>>> 9d61bd3b
 
         if self.normalize_before:
             xs = self.after_norm(xs)
