--- conflicted
+++ resolved
@@ -467,30 +467,8 @@
 
         return enc_out.squeeze(0)
 
-<<<<<<< HEAD
+
     def encode_rnn(self, feats: numpy.ndarray) -> torch.Tensor:
-=======
-    def encode_transformer_batch(self, xs):
-        """Encode acoustic features.
-
-        :param list xs: list of input acoustic feature arrays [(T_1, D), (T_2, D), ...]
-        :return: batch of encoder outputs (B, Tmax, hdim)
-        :rtype: torch.Tensor
-        """
-        self.eval()
-        ilens = np.fromiter((xx.shape[0] for xx in xs), dtype=np.int64)
-
-        xs = [to_device(self, to_torch_tensor(xx).float()) for xx in xs]
-        xs_pad = pad_list(xs, 0.0)
-
-        # encoder
-        src_mask = make_non_pad_mask(ilens.tolist()).to(xs_pad.device).unsqueeze(-2)
-        hs_pad, hs_mask = self.encoder(xs_pad, src_mask)
-        hlens = hs_mask.view(hs_pad.size(0), -1).sum(1)
-        return hs_pad, hlens
-
-    def encode_rnn(self, x):
->>>>>>> a3d8115d
         """Encode acoustic features.
 
         Args:
@@ -512,33 +490,9 @@
 
         return enc_out.squeeze(0)
 
-<<<<<<< HEAD
     def recognize(
         self, feats: numpy.ndarray, beam_search: BeamSearchTransducer
     ) -> List:
-=======
-    def encode_rnn_batch(self, xs):
-        """Encode acoustic features.
-
-        :param list xs: list of input acoustic feature arrays [(T_1, D), (T_2, D), ...]
-        :return: batch of encoder outputs (B, Tmax, hdim)
-        :rtype: torch.Tensor
-        """
-        self.eval()
-        ilens = np.fromiter((xx.shape[0] for xx in xs), dtype=np.int64)
-
-        # subsample frame
-        xs = [xx[:: self.subsample[0], :] for xx in xs]
-        xs = [to_device(self, to_torch_tensor(xx).float()) for xx in xs]
-        xs_pad = pad_list(xs, 0.0)
-
-        # 1. Encoder
-        hs_pad, hlens, _ = self.enc(xs_pad, ilens)
-
-        return hs_pad, hlens
-
-    def recognize(self, x, beam_search):
->>>>>>> a3d8115d
         """Recognize input features.
 
         Args:
