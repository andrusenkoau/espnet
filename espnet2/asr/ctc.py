--- conflicted
+++ resolved
@@ -62,18 +62,8 @@
 
             if ignore_nan_grad:
                 logging.warning("ignore_nan_grad option is not supported for warp_ctc")
-<<<<<<< HEAD
             self.ctc_loss = warp_ctc.CTCLoss(size_average=True, reduce=reduce)
 
-        elif self.ctc_type == "gtnctc":
-            from espnet.nets.pytorch_backend.gtn_ctc import GTNCTCLossFunction
-
-            self.ctc_loss = GTNCTCLossFunction.apply
-        else:
-            raise ValueError(
-                f'ctc_type must be "builtin" or "warpctc": {self.ctc_type}'
-=======
-            self.ctc_loss = warp_ctc.CTCLoss(size_average=False, reduce=False)
         elif self.ctc_type == "sd":
             from espnet2.asr.k2.sd import SDLoss
             with open(self.token_lm_path, encoding='utf-8') as fn:
@@ -86,7 +76,7 @@
                                 topo_type=self.ctc_topo_type,
                                 token_lm=token_lm,
                                 intersect_pruned=False
->>>>>>> a3d8115d
+
             )
         else:
             raise NotImplementedError
@@ -172,19 +162,12 @@
             th_ilen = th_ilen.cpu().int()
             th_olen = th_olen.cpu().int()
             loss = self.ctc_loss(th_pred, th_target, th_ilen, th_olen)
-<<<<<<< HEAD
             if self.reduce:
                 # NOTE: sum() is needed to keep consistency since warpctc
                 # return as tensor w/ shape (1,)
                 # but builtin return as tensor w/o shape (scalar).
                 loss = loss.sum()
             return loss
-
-        elif self.ctc_type == "gtnctc":
-            log_probs = torch.nn.functional.log_softmax(th_pred, dim=2)
-            return self.ctc_loss(log_probs, th_target, th_ilen, 0, "none")
-
-=======
 
         elif self.ctc_type == "sd":    
             # (L, B, D) -> (B, L, D)
@@ -196,7 +179,6 @@
                             target_lengths=th_olen,
             )
             size = th_pred.size(0)
->>>>>>> a3d8115d
         else:
             raise NotImplementedError
 
@@ -244,22 +226,11 @@
         # hs_pad: (B, L, NProj) -> ys_hat: (B, L, Nvocab)
         ys_hat = self.ctc_lo(F.dropout(hs_pad, p=self.dropout_rate))
 
-<<<<<<< HEAD
-        if self.ctc_type == "gtnctc":
-            # gtn expects list form for ys
-            ys_true = [y[y != -1] for y in ys_pad]  # parse padded ys
-        else:
-            # ys_hat: (B, L, D) -> (L, B, D)
-            ys_hat = ys_hat.transpose(0, 1)
-            # (B, L) -> (BxL,)
-            ys_true = torch.cat([ys_pad[i, :l] for i, l in enumerate(ys_lens)])
-=======
         # (B, L) -> (BxL,)
         if self.ctc_type != "sd":
             ys_true = torch.cat([ys_pad[i, :l] for i, l in enumerate(ys_lens)])
         else:
             ys_true = ys_pad
->>>>>>> a3d8115d
 
         loss = self.loss_fn(ys_hat, ys_true, hlens, ys_lens).to(
             device=hs_pad.device, dtype=hs_pad.dtype
