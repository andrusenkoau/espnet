# Copyright 2019 Shigeki Karita
#  Apache 2.0  (http://www.apache.org/licenses/LICENSE-2.0)

"""Encoder definition."""
from typing import Optional
from typing import Tuple

import torch
from typeguard import check_argument_types

from espnet.nets.pytorch_backend.nets_utils import make_pad_mask
from espnet.nets.pytorch_backend.transformer.attention import MultiHeadedAttention
from espnet.nets.pytorch_backend.transformer.embedding import (
    EmbedAdapter,  # noqa: H301
    PositionalEncoding,  # noqa: H301
)
from espnet.nets.pytorch_backend.transformer.encoder_layer import EncoderLayer
from espnet.nets.pytorch_backend.transformer.layer_norm import LayerNorm
from espnet.nets.pytorch_backend.transformer.multi_layer_conv import Conv1dLinear
from espnet.nets.pytorch_backend.transformer.multi_layer_conv import MultiLayeredConv1d
from espnet.nets.pytorch_backend.transformer.positionwise_feed_forward import (
    PositionwiseFeedForward,  # noqa: H301
)
from espnet.nets.pytorch_backend.transformer.repeat import repeat
from espnet.nets.pytorch_backend.transformer.subsampling import check_short_utt
from espnet.nets.pytorch_backend.transformer.subsampling import Conv2dSubsampling
from espnet.nets.pytorch_backend.transformer.subsampling import Conv2dSubsampling6
from espnet.nets.pytorch_backend.transformer.subsampling import Conv2dSubsampling8
<<<<<<< HEAD
from espnet.utils.dynamic_import import dynamic_import
=======
from espnet.nets.pytorch_backend.transformer.subsampling import TooShortUttError
>>>>>>> b1753d83
from espnet2.asr.encoder.abs_encoder import AbsEncoder


class TransformerEncoder(AbsEncoder):
    """Transformer encoder module.

    Args:
        input_size: input dim
        output_size: dimension of attention
        attention_heads: the number of heads of multi head attention
        linear_units: the number of units of position-wise feed forward
        num_blocks: the number of decoder blocks
        dropout_rate: dropout rate
        attention_dropout_rate: dropout rate in attention
        positional_dropout_rate: dropout rate after adding positional encoding
        input_layer: input layer type
        pos_enc_class: PositionalEncoding or ScaledPositionalEncoding
        normalize_before: whether to use layer_norm before the first block
        concat_after: whether to concat attention layer's input and output
            if True, additional linear will be applied.
            i.e. x -> x + linear(concat(x, att(x)))
            if False, no additional linear will be applied.
            i.e. x -> x + att(x)
        positionwise_layer_type: linear of conv1d
        positionwise_conv_kernel_size: kernel size of positionwise conv1d layer
        padding_idx: padding_idx for input_layer=embed
    """

    # track the number of arguments of sequential modules for JIT disamdiguation
    num_sequential_args = 2

    def __init__(
        self,
        input_size: int,
        output_size: int = 256,
        attention_heads: int = 4,
        linear_units: int = 2048,
        num_blocks: int = 6,
        dropout_rate: float = 0.1,
        positional_dropout_rate: float = 0.1,
        attention_dropout_rate: float = 0.0,
        input_layer: Optional[str] = "conv2d",
        pos_enc_class=PositionalEncoding,
        normalize_before: bool = True,
        concat_after: bool = False,
        positionwise_layer_type: str = "linear",
        positionwise_conv_kernel_size: int = 1,
        padding_idx: int = -1,
    ):
        assert check_argument_types()
        super().__init__()
        self._output_size = output_size

        if input_layer == "linear":
            self.embed = EmbedAdapter(
                torch.nn.Linear(input_size, output_size),
                torch.nn.LayerNorm(output_size),
                torch.nn.Dropout(dropout_rate),
                torch.nn.ReLU(),
                pos_enc_class(output_size, positional_dropout_rate),
            )
        elif input_layer == "conv2d":
            self.embed = Conv2dSubsampling(input_size, output_size, dropout_rate)
        elif input_layer == "conv2d6":
            self.embed = Conv2dSubsampling6(input_size, output_size, dropout_rate)
        elif input_layer == "conv2d8":
            self.embed = Conv2dSubsampling8(input_size, output_size, dropout_rate)
        elif input_layer == "embed":
            self.embed = EmbedAdapter(
                torch.nn.Embedding(input_size, output_size, padding_idx=padding_idx),
                pos_enc_class(output_size, positional_dropout_rate),
            )
        elif input_layer is None:
            self.embed = EmbedAdapter(
                pos_enc_class(output_size, positional_dropout_rate)
            )
        else:
            raise ValueError("unknown input_layer: " + input_layer)
        self.normalize_before = normalize_before
        if positionwise_layer_type == "linear":
            positionwise_layer = PositionwiseFeedForward
            positionwise_layer_args = (
                output_size,
                linear_units,
                dropout_rate,
            )
        elif positionwise_layer_type == "conv1d":
            positionwise_layer = MultiLayeredConv1d
            positionwise_layer_args = (
                output_size,
                linear_units,
                positionwise_conv_kernel_size,
                dropout_rate,
            )
        elif positionwise_layer_type == "conv1d-linear":
            positionwise_layer = Conv1dLinear
            positionwise_layer_args = (
                output_size,
                linear_units,
                positionwise_conv_kernel_size,
                dropout_rate,
            )
        else:
            raise NotImplementedError("Support only linear or conv1d.")
        self.encoders = repeat(
            num_blocks,
            lambda lnum: EncoderLayer(
                output_size,
                MultiHeadedAttention(
                    attention_heads, output_size, attention_dropout_rate
                ),
                positionwise_layer(*positionwise_layer_args),
                dropout_rate,
                normalize_before,
                concat_after,
            ),
        )
        if self.normalize_before:
            self.after_norm = LayerNorm(output_size)

    def output_size(self) -> int:
        return self._output_size

    def forward(
        self,
        xs_pad: torch.Tensor,
        ilens: torch.Tensor,
        prev_states: Optional[torch.Tensor] = None,
    ) -> Tuple[torch.Tensor, Optional[torch.Tensor], Optional[torch.Tensor]]:
        """Embed positions in tensor.

        Args:
            xs_pad: input tensor (B, L, D)
            ilens: input length (B)
            prev_states: Not to be used now.
        Returns:
            position embedded tensor and mask
        """
        masks = (~make_pad_mask(ilens)[:, None, :]).to(xs_pad.device)

<<<<<<< HEAD
        xs_pad, masks = self.embed(xs_pad, masks)
=======
        if (
            isinstance(self.embed, Conv2dSubsampling)
            or isinstance(self.embed, Conv2dSubsampling6)
            or isinstance(self.embed, Conv2dSubsampling8)
        ):
            short_status, limit_size = check_short_utt(self.embed, xs_pad.size(1))
            if short_status:
                raise TooShortUttError(
                    f"has {xs_pad.size(1)} frames and is too short for subsampling "
                    + f"(it needs more than {limit_size} frames), return empty results",
                    xs_pad.size(1),
                    limit_size,
                )
            xs_pad, masks = self.embed(xs_pad, masks)
        else:
            xs_pad = self.embed(xs_pad)
>>>>>>> b1753d83
        xs_pad, masks = self.encoders(xs_pad, masks)
        if self.normalize_before:
            xs_pad = self.after_norm(xs_pad)

        if masks is not None:
            olens = masks.squeeze(1).sum(1)
        else:
            olens = None
        return xs_pad, olens, None

    def scripting_prep(self):
        """Torch.jit stripting preparations."""
        # disambiguate MultiSequential encoders
        file_path = "espnet.nets.pytorch_backend.transformer.repeat"
        encoders_class_name = "{}:MultiSequentialArg{}".format(
            file_path,
            self.num_sequential_args,
        )
        encoders_class = dynamic_import(encoders_class_name)
        self.encoders = encoders_class(*[layer for layer in self.encoders])<|MERGE_RESOLUTION|>--- conflicted
+++ resolved
@@ -26,11 +26,8 @@
 from espnet.nets.pytorch_backend.transformer.subsampling import Conv2dSubsampling
 from espnet.nets.pytorch_backend.transformer.subsampling import Conv2dSubsampling6
 from espnet.nets.pytorch_backend.transformer.subsampling import Conv2dSubsampling8
-<<<<<<< HEAD
+from espnet.nets.pytorch_backend.transformer.subsampling import TooShortUttError
 from espnet.utils.dynamic_import import dynamic_import
-=======
-from espnet.nets.pytorch_backend.transformer.subsampling import TooShortUttError
->>>>>>> b1753d83
 from espnet2.asr.encoder.abs_encoder import AbsEncoder
 
 
@@ -171,9 +168,6 @@
         """
         masks = (~make_pad_mask(ilens)[:, None, :]).to(xs_pad.device)
 
-<<<<<<< HEAD
-        xs_pad, masks = self.embed(xs_pad, masks)
-=======
         if (
             isinstance(self.embed, Conv2dSubsampling)
             or isinstance(self.embed, Conv2dSubsampling6)
@@ -187,10 +181,8 @@
                     xs_pad.size(1),
                     limit_size,
                 )
-            xs_pad, masks = self.embed(xs_pad, masks)
-        else:
-            xs_pad = self.embed(xs_pad)
->>>>>>> b1753d83
+        xs_pad, masks = self.embed(xs_pad, masks)
+
         xs_pad, masks = self.encoders(xs_pad, masks)
         if self.normalize_before:
             xs_pad = self.after_norm(xs_pad)
