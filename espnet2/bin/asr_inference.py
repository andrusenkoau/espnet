#!/usr/bin/env python3
import argparse
import logging
from pathlib import Path
import sys
<<<<<<< HEAD
from typing import Any
=======
from typing import Dict
>>>>>>> a3d8115d
from typing import Optional
from typing import Sequence
from typing import Tuple
from typing import Union

import numpy as np
import torch
from typeguard import check_argument_types
from typeguard import check_return_type
from typing import List

from espnet.nets.batch_beam_search import BatchBeamSearch
from espnet.nets.batch_beam_search_online_sim import BatchBeamSearchOnlineSim
from espnet.nets.beam_search import BeamSearch
from espnet.nets.beam_search import Hypothesis
from espnet.nets.pytorch_backend.transformer.subsampling import TooShortUttError
from espnet.nets.scorer_interface import BatchScorerInterface
from espnet.nets.scorers.ctc import CTCPrefixScorer
from espnet.nets.scorers.length_bonus import LengthBonus
from espnet.utils.cli_utils import get_commandline_args
<<<<<<< HEAD
from espnet2.asr.transducer.beam_search_transducer import BeamSearchTransducer
from espnet2.asr.transducer.beam_search_transducer import (
    ExtendedHypothesis as ExtTransHypothesis,  # noqa: H301
)
from espnet2.asr.transducer.beam_search_transducer import Hypothesis as TransHypothesis
=======
from espnet2.fileio.ark_scp import ArkScpWriter
>>>>>>> a3d8115d
from espnet2.fileio.datadir_writer import DatadirWriter
from espnet2.tasks.asr import ASRTask
from espnet2.tasks.lm import LMTask
from espnet2.text.build_tokenizer import build_tokenizer
from espnet2.text.phoneme_tokenizer import LexiconG2p
from espnet2.text.token_id_converter import TokenIDConverter
from espnet2.torch_utils.device_funcs import to_device
from espnet2.torch_utils.set_all_random_seed import set_all_random_seed
from espnet2.utils import config_argparse
from espnet2.utils.nested_dict_action import NestedDictAction
from espnet2.utils.types import str2bool
from espnet2.utils.types import str2triple_str
from espnet2.utils.types import str_or_none


class Speech2Text:
    """Speech2Text class

    Examples:
        >>> import soundfile
        >>> speech2target = Speech2Text("asr_config.yml", "asr.pth")
        >>> audio, rate = soundfile.read("speech.wav")
        >>> speech2target(audio)
        [(text, token, token_int, hypothesis object), ...]

    """

    def __init__(
        self,
        asr_train_config: Union[Path, str] = None,
        asr_model_file: Union[Path, str] = None,
        transducer_conf: dict = None,
        lm_train_config: Union[Path, str] = None,
        lm_file: Union[Path, str] = None,
        ngram_scorer: str = "full",
        ngram_file: Union[Path, str] = None,
        token_type: str = None,
        bpemodel: str = None,
        g2p_type: str = None,
        unk_symbol: str = None,
        g2p_lexicon_path: Union[Path, str] = None,
        g2p_lexicon_conf: Dict = None,
        device: str = "cpu",
        maxlenratio: float = 0.0,
        minlenratio: float = 0.0,
        batch_size: int = 1,
        dtype: str = "float32",
        beam_size: int = 20,
        ctc_weight: float = 0.5,
        lm_weight: float = 1.0,
        ngram_weight: float = 0.9,
        penalty: float = 0.0,
        nbest: int = 1,
        streaming: bool = False,
    ):
        assert check_argument_types()

        # 1. Build ASR model
        scorers = {}
        asr_model, asr_train_args = ASRTask.build_model_from_file(
            asr_train_config, asr_model_file, device
        )
        asr_model.to(dtype=getattr(torch, dtype)).eval()

        decoder = asr_model.decoder

        ctc = CTCPrefixScorer(ctc=asr_model.ctc, eos=asr_model.eos)
        token_list = asr_model.token_list
        scorers.update(
            decoder=decoder,
            ctc=ctc,
            length_bonus=LengthBonus(len(token_list)),
        )

        # 2. Build Language model
        if lm_train_config is not None:
            lm, lm_train_args = LMTask.build_model_from_file(
                lm_train_config, lm_file, device
            )
            scorers["lm"] = lm.lm

        # 3. Build ngram model
        if ngram_file is not None:
            if ngram_scorer == "full":
                from espnet.nets.scorers.ngram import NgramFullScorer

                ngram = NgramFullScorer(ngram_file, token_list)
            else:
                from espnet.nets.scorers.ngram import NgramPartScorer

                ngram = NgramPartScorer(ngram_file, token_list)
        else:
            ngram = None
        scorers["ngram"] = ngram

        # 4. Build BeamSearch object
        if asr_model.use_transducer_decoder:
            beam_search_transducer = BeamSearchTransducer(
                decoder=asr_model.decoder,
                joint_network=asr_model.joint_network,
                beam_size=beam_size,
                lm=scorers["lm"] if "lm" in scorers else None,
                lm_weight=lm_weight,
                **transducer_conf,
            )
            beam_search = None
        else:
            beam_search_transducer = None

            weights = dict(
                decoder=1.0 - ctc_weight,
                ctc=ctc_weight,
                lm=lm_weight,
                length_bonus=penalty,
            )
            beam_search = BeamSearch(
                beam_size=beam_size,
                weights=weights,
                scorers=scorers,
                sos=asr_model.sos,
                eos=asr_model.eos,
                vocab_size=len(token_list),
                token_list=token_list,
                pre_beam_score_key=None if ctc_weight == 1.0 else "full",
            )

            # TODO(karita): make all scorers batchfied
            if batch_size == 1:
                non_batch = [
                    k
                    for k, v in beam_search.full_scorers.items()
                    if not isinstance(v, BatchScorerInterface)
                ]
                if len(non_batch) == 0:
                    if streaming:
                        beam_search.__class__ = BatchBeamSearchOnlineSim
                        beam_search.set_streaming_config(asr_train_config)
                        logging.info(
                            "BatchBeamSearchOnlineSim implementation is selected."
                        )
                    else:
                        beam_search.__class__ = BatchBeamSearch
                        logging.info("BatchBeamSearch implementation is selected.")
                else:
                    logging.warning(
                        f"As non-batch scorers {non_batch} are found, "
                        f"fall back to non-batch implementation."
                    )

            beam_search.to(device=device, dtype=getattr(torch, dtype)).eval()
            for scorer in scorers.values():
                if isinstance(scorer, torch.nn.Module):
                    scorer.to(device=device, dtype=getattr(torch, dtype)).eval()
            logging.info(f"Beam_search: {beam_search}")
            logging.info(f"Decoding device={device}, dtype={dtype}")

        # 5. [Optional] Build Text converter: e.g. bpe-sym -> Text
        if token_type is None:
            token_type = asr_train_args.token_type
        if bpemodel is None:
            bpemodel = asr_train_args.bpemodel
        if token_type is None:
            tokenizer = None
        elif token_type == "bpe":
            if bpemodel is not None:
                tokenizer = build_tokenizer(token_type=token_type, bpemodel=bpemodel)
            else:
                tokenizer = None
        elif token_type == "phn":
            if g2p_type is None:
                g2p_type = asr_train_args.g2p
            if g2p_type == "g2p_lexicon":
                if g2p_lexicon_path is None:
                    g2p_lexicon_path = asr_train_args.g2p_lexicon_path
                if g2p_lexicon_conf is None:
                    g2p_lexicon_conf = asr_train_args.g2p_lexicon_conf
            tokenizer = build_tokenizer(
                token_type=token_type,
                g2p_type=g2p_type,
                g2p_lexicon_path=g2p_lexicon_path,
                g2p_lexicon_conf=g2p_lexicon_conf,
            )
        else:
            tokenizer = build_tokenizer(token_type=token_type)

        if unk_symbol is None:
            unk_symbol = asr_train_args.unk_symbol
        converter = TokenIDConverter(token_list=token_list, unk_symbol=unk_symbol)
        logging.info(f"Text tokenizer: {tokenizer}")

        self.asr_model = asr_model
        self.asr_train_args = asr_train_args
        self.converter = converter
        self.tokenizer = tokenizer
        self.beam_search = beam_search
        self.beam_search_transducer = beam_search_transducer
        self.maxlenratio = maxlenratio
        self.minlenratio = minlenratio
        self.device = device
        self.dtype = dtype
        self.nbest = nbest

    @torch.no_grad()
    def __call__(
        self, speech: Union[torch.Tensor, np.ndarray]
    ) -> List[
        Tuple[
            Optional[str],
            List[str],
            List[int],
            Union[Hypothesis, ExtTransHypothesis, TransHypothesis],
        ]
    ]:
        """Inference

        Args:
            data: Input speech data
        Returns:
            text, token, token_int, hyp

        """
        assert check_argument_types()

        # Input as audio signal
        if isinstance(speech, np.ndarray):
            speech = torch.tensor(speech)

        # data: (Nsamples,) -> (1, Nsamples)
        speech = speech.unsqueeze(0).to(getattr(torch, self.dtype))
        # lengths: (1,)
        lengths = speech.new_full([1], dtype=torch.long, fill_value=speech.size(1))
        batch = {"speech": speech, "speech_lengths": lengths}

        # a. To device
        batch = to_device(batch, device=self.device)

        # b. Forward Encoder
        enc, _ = self.asr_model.encode(**batch)
        assert len(enc) == 1, len(enc)

        # c. Passed the encoder result and the beam search
        if self.beam_search_transducer:
            nbest_hyps = self.beam_search_transducer(enc[0])
        else:
            nbest_hyps = self.beam_search(
                x=enc[0], maxlenratio=self.maxlenratio, minlenratio=self.minlenratio
            )

        nbest_hyps = nbest_hyps[: self.nbest]

        results = []
        for hyp in nbest_hyps:
            assert isinstance(hyp, (Hypothesis, TransHypothesis)), type(hyp)

            # remove sos/eos and get results
            if isinstance(hyp.yseq, list):
                token_int = hyp.yseq[1:-1]
            else:
                token_int = hyp.yseq[1:-1].tolist()

            # remove blank symbol id, which is assumed to be 0
            token_int = list(filter(lambda x: x != 0, token_int))

            # Change integer-ids to tokens
            token = self.converter.ids2tokens(token_int)

            if self.tokenizer is not None:
                text = self.tokenizer.tokens2text(token)
            else:
                text = None
            results.append((text, token, token_int, hyp))

        assert check_return_type(results)
        return results

    @staticmethod
    def from_pretrained(
        model_tag: Optional[str] = None,
        **kwargs: Optional[Any],
    ):
        """Build Speech2Text instance from the pretrained model.

        Args:
            model_tag (Optional[str]): Model tag of the pretrained models.
                Currently, the tags of espnet_model_zoo are supported.

        Returns:
            Speech2Text: Speech2Text instance.

        """
        if model_tag is not None:
            try:
                from espnet_model_zoo.downloader import ModelDownloader

            except ImportError:
                logging.error(
                    "`espnet_model_zoo` is not installed. "
                    "Please install via `pip install -U espnet_model_zoo`."
                )
                raise
            d = ModelDownloader()
            kwargs.update(**d.download_and_unpack(model_tag))

        return Speech2Text(**kwargs)


class Speech2Logits:
    """Speech2Logits class

    Simplified version of Speech2Text to produce only ctc logits.

    Examples:
        >>> import soundfile
        >>> speech2target = Speech2Logits("asr_config.yml", "asr.pth")
        >>> audio, rate = soundfile.read("speech.wav")
        >>> speech2target([audio])
        [logit tensor, ]

    """

    def __init__(
        self,
        asr_train_config: Union[Path, str],
        asr_model_file: Union[Path, str] = None,
        token_type: str = None,
        bpemodel: str = None,
        device: str = "cpu",
        maxlenratio: float = 0.0,
        minlenratio: float = 0.0,
        batch_size: int = 1,
        dtype: str = "float32",
    ):
        assert check_argument_types()

        # 1. Build ASR model
        asr_model, asr_train_args = ASRTask.build_model_from_file(
            asr_train_config, asr_model_file, device
        )
        asr_model.to(dtype=getattr(torch, dtype)).eval()

        self.ctc = asr_model.ctc
        self.ctc.to(device=device, dtype=getattr(torch, dtype)).eval()
        logging.info(f"CTC: {self.ctc}")
        logging.info(f"Decoding device={device}, dtype={dtype}")

        self.asr_model = asr_model
        self.asr_train_args = asr_train_args
        self.maxlenratio = maxlenratio
        self.minlenratio = minlenratio
        self.device = device
        self.dtype = dtype

    @torch.no_grad()
    def __call__(
        self,
        speech: Union[torch.Tensor, np.ndarray],
        speech_lengths: Union[torch.Tensor, List[int]],
    ) -> List[torch.Tensor]:
        """Inference

        Args:
            data: Input speech data
        Returns:
            logits

        """
        assert check_argument_types()

        # Input as audio signal
        if isinstance(speech, np.ndarray):
            speech = torch.tensor(speech)
        if isinstance(speech_lengths, list):
            speech_lengths = torch.LongTensor(speech_lengths)

        speech = speech.to(getattr(torch, self.dtype))
        batch = {"speech": speech, "speech_lengths": speech_lengths}

        # a. To device
        batch = to_device(batch, device=self.device)

        # b. Forward Encoder
        enc, enc_lengths = self.asr_model.encode(**batch)
        logits = self.ctc.log_softmax(enc)

        results = []
        for logit, l in zip(logits, enc_lengths):
            results.append(logit[:l])

        assert check_return_type(results)
        return results


def inference(
    output_dir: Union[Path, str],
    maxlenratio: float,
    minlenratio: float,
    batch_size: int,
    dtype: str,
    beam_size: int,
    ngpu: int,
    seed: int,
    ctc_weight: float,
    lm_weight: float,
    ngram_weight: float,
    penalty: float,
    nbest: int,
    num_workers: int,
    log_level: Union[int, str],
    data_path_and_name_and_type: Sequence[Tuple[str, str, str]],
    key_file: Optional[str],
    asr_train_config: Optional[str],
    asr_model_file: Optional[str],
    lm_train_config: Optional[str],
    lm_file: Optional[str],
    word_lm_train_config: Optional[str],
    word_lm_file: Optional[str],
    ngram_file: Optional[str],
    model_tag: Optional[str],
    token_type: Optional[str],
    bpemodel: Optional[str],
    allow_variable_data_keys: bool,
    transducer_conf: Optional[dict],
    streaming: bool,
    g2p: Optional[str],
    unk_symbol: Optional[str],
    g2p_lexicon_path: Optional[Union[Path, str]],
    g2p_lexicon_conf: Optional[Dict],
    target_type: str,
):
    assert check_argument_types()
    output_dir = Path(output_dir)
    if batch_size > 1 and target_type != "logits":
        raise NotImplementedError(
            f"batch decoding is not implemented for target_type {target_type}"
        )
    if word_lm_train_config is not None:
        raise NotImplementedError("Word LM is not implemented")
    if ngpu > 1:
        raise NotImplementedError("only single GPU decoding is supported")

    logging.basicConfig(
        level=log_level,
        format="%(asctime)s (%(module)s:%(lineno)d) %(levelname)s: %(message)s",
    )

    if ngpu >= 1:
        device = "cuda"
    else:
        device = "cpu"

    # 1. Set random-seed
    set_all_random_seed(seed)

<<<<<<< HEAD
    # 2. Build speech2text
    speech2text_kwargs = dict(
        asr_train_config=asr_train_config,
        asr_model_file=asr_model_file,
        transducer_conf=transducer_conf,
        lm_train_config=lm_train_config,
        lm_file=lm_file,
        ngram_file=ngram_file,
        token_type=token_type,
        bpemodel=bpemodel,
        device=device,
        maxlenratio=maxlenratio,
        minlenratio=minlenratio,
        dtype=dtype,
        beam_size=beam_size,
        ctc_weight=ctc_weight,
        lm_weight=lm_weight,
        ngram_weight=ngram_weight,
        penalty=penalty,
        nbest=nbest,
        streaming=streaming,
    )
    speech2text = Speech2Text.from_pretrained(
        model_tag=model_tag,
        **speech2text_kwargs,
    )
=======
    # 2. Build speech2target
    if target_type == "logits":
        speech2target = Speech2Logits(
            asr_train_config=asr_train_config,
            asr_model_file=asr_model_file,
            device=device,
            maxlenratio=maxlenratio,
            minlenratio=minlenratio,
            dtype=dtype,
        )
    elif target_type == "text":
        speech2target = Speech2Text(
            asr_train_config=asr_train_config,
            asr_model_file=asr_model_file,
            lm_train_config=lm_train_config,
            lm_file=lm_file,
            token_type=token_type,
            bpemodel=bpemodel,
            g2p_type=g2p,
            unk_symbol=unk_symbol,
            g2p_lexicon_path=g2p_lexicon_path,
            g2p_lexicon_conf=g2p_lexicon_conf,
            device=device,
            maxlenratio=maxlenratio,
            minlenratio=minlenratio,
            dtype=dtype,
            beam_size=beam_size,
            ctc_weight=ctc_weight,
            lm_weight=lm_weight,
            penalty=penalty,
            nbest=nbest,
            streaming=streaming,
        )
    else:
        raise ValueError(f"Wrong target_type: {target_type}")
>>>>>>> a3d8115d

    # 3. Build data-iterator
    loader = ASRTask.build_streaming_iterator(
        data_path_and_name_and_type,
        dtype=dtype,
        batch_size=batch_size,
        key_file=key_file,
        num_workers=num_workers,
        preprocess_fn=ASRTask.build_preprocess_fn(speech2target.asr_train_args, False),
        collate_fn=ASRTask.build_collate_fn(speech2target.asr_train_args, False),
        allow_variable_data_keys=allow_variable_data_keys,
        inference=True,
    )

    # 7 .Start for-loop
    # FIXME(kamo): The output format should be discussed about
    if target_type == "logits":
        with ArkScpWriter(
            output_dir, output_dir / "logits.scp", save_mat=False
        ) as writer:
            for keys, batch in loader:
                assert isinstance(batch, dict), type(batch)
                assert all(isinstance(s, str) for s in keys), keys
                _bs = len(next(iter(batch.values())))
                assert len(keys) == _bs, f"{len(keys)} != {_bs}"

                try:
                    results = speech2target(**batch)
                except TooShortUttError as e:
                    logging.warning(f"Utterance {keys} {e}")
                    results = torch.empty(len(keys), 0)
                assert len(keys) == len(results), f"{len(keys)} != {len(results)}"

                for key, result in zip(keys, results):
                    writer[key] = result.cpu().data.numpy()
    elif target_type == "text":
        with DatadirWriter(output_dir) as writer:
            for keys, batch in loader:
                assert isinstance(batch, dict), type(batch)
                assert all(isinstance(s, str) for s in keys), keys
                _bs = len(next(iter(batch.values())))
                assert len(keys) == _bs, f"{len(keys)} != {_bs}"
                batch = {
                    k: v[0] for k, v in batch.items() if not k.endswith("_lengths")
                }

                # N-best list of (text, token, token_int, hyp_object)
                try:
                    results = speech2target(**batch)
                except TooShortUttError as e:
                    logging.warning(f"Utterance {keys} {e}")
                    hyp = Hypothesis(score=0.0, scores={}, states={}, yseq=[])
                    results = [[" ", ["<space>"], [2], hyp]] * nbest

                # Only supporting batch_size==1
                key = keys[0]
                for n, (text, token, token_int, hyp) in zip(
                    range(1, nbest + 1), results
                ):
                    # Create a directory: outdir/{n}best_recog
                    ibest_writer = writer[f"{n}best_recog"]

                    # Write the result to each file
                    ibest_writer["token"][key] = " ".join(token)
                    ibest_writer["token_int"][key] = " ".join(map(str, token_int))
                    ibest_writer["score"][key] = str(hyp.score)

                    if text is not None:
                        ibest_writer["text"][key] = text
    else:
        raise ValueError(f"Wrong target_type: {target_type}")


def get_parser():
    parser = config_argparse.ArgumentParser(
        description="ASR Decoding",
        formatter_class=argparse.ArgumentDefaultsHelpFormatter,
    )

    # Note(kamo): Use '_' instead of '-' as separator.
    # '-' is confusing if written in yaml.
    parser.add_argument(
        "--log_level",
        type=lambda x: x.upper(),
        default="INFO",
        choices=("CRITICAL", "ERROR", "WARNING", "INFO", "DEBUG", "NOTSET"),
        help="The verbose level of logging",
    )

    parser.add_argument("--output_dir", type=str, required=True)
    parser.add_argument(
        "--ngpu",
        type=int,
        default=0,
        help="The number of gpus. 0 indicates CPU mode",
    )
    parser.add_argument("--seed", type=int, default=0, help="Random seed")
    parser.add_argument(
        "--dtype",
        default="float32",
        choices=["float16", "float32", "float64"],
        help="Data type",
    )
    parser.add_argument(
        "--num_workers",
        type=int,
        default=1,
        help="The number of workers used for DataLoader",
    )
    parser.add_argument(
        "--target_type",
        type=str,
        default="text",
        choices=["text", "logits"],
        help="Target type",
    )

    group = parser.add_argument_group("Input data related")
    group.add_argument(
        "--data_path_and_name_and_type",
        type=str2triple_str,
        required=True,
        action="append",
    )
    group.add_argument("--key_file", type=str_or_none)
    group.add_argument("--allow_variable_data_keys", type=str2bool, default=False)

    group = parser.add_argument_group("The model configuration related")
    group.add_argument(
        "--asr_train_config",
        type=str,
        help="ASR training configuration",
    )
    group.add_argument(
        "--asr_model_file",
        type=str,
        help="ASR model parameter file",
    )
    group.add_argument(
        "--lm_train_config",
        type=str,
        help="LM training configuration",
    )
    group.add_argument(
        "--lm_file",
        type=str,
        help="LM parameter file",
    )
    group.add_argument(
        "--word_lm_train_config",
        type=str,
        help="Word LM training configuration",
    )
    group.add_argument(
        "--word_lm_file",
        type=str,
        help="Word LM parameter file",
    )
    group.add_argument(
        "--ngram_file",
        type=str,
        help="N-gram parameter file",
    )
    group.add_argument(
        "--model_tag",
        type=str,
        help="Pretrained model tag. If specify this option, *_train_config and "
        "*_file will be overwritten",
    )

    group = parser.add_argument_group("Beam-search related")
    group.add_argument(
        "--batch_size",
        type=int,
        default=1,
        help="The batch size for inference",
    )
    group.add_argument("--nbest", type=int, default=1, help="Output N-best hypotheses")
    group.add_argument("--beam_size", type=int, default=20, help="Beam size")
    group.add_argument("--penalty", type=float, default=0.0, help="Insertion penalty")
    group.add_argument(
        "--maxlenratio",
        type=float,
        default=0.0,
        help="Input length ratio to obtain max output length. "
        "If maxlenratio=0.0 (default), it uses a end-detect "
        "function "
        "to automatically find maximum hypothesis lengths."
        "If maxlenratio<0.0, its absolute value is interpreted"
        "as a constant max output length",
    )
    group.add_argument(
        "--minlenratio",
        type=float,
        default=0.0,
        help="Input length ratio to obtain min output length",
    )
    group.add_argument(
        "--ctc_weight",
        type=float,
        default=0.5,
        help="CTC weight in joint decoding",
    )
    group.add_argument("--lm_weight", type=float, default=1.0, help="RNNLM weight")
    group.add_argument("--ngram_weight", type=float, default=0.9, help="ngram weight")
    group.add_argument("--streaming", type=str2bool, default=False)

    group.add_argument(
        "--transducer_conf",
        default=None,
        help="The keyword arguments for transducer beam search.",
    )

    group = parser.add_argument_group("Text converter related")
    group.add_argument(
        "--token_type",
        type=str_or_none,
        default=None,
        choices=["char", "bpe", "phn", None],
        help="The token type for ASR model. "
        "If not given, refers from the training args",
    )
    group.add_argument(
        "--bpemodel",
        type=str_or_none,
        default=None,
        help="The model path of sentencepiece. "
        "If not given, refers from the training args",
    )
    group.add_argument(
        "--g2p",
        type=str_or_none,
        choices=[None, "g2p_en", "pyopenjtalk", "pyopenjtalk_kana", "g2p_lexicon"],
        default=None,
        help="Specify g2p method if --token_type=phn",
    )
    group.add_argument(
        "--unk_symbol",
        type=str_or_none,
        default=None,
        help="Unknown symbol in token_list",
    )
    group.add_argument(
        "--g2p_lexicon_path",
        type=str_or_none,
        default=None,
        help="Lexicon path for lexicon-based g2p",
    )
    group.add_argument(
        "--g2p_lexicon_conf",
        action=NestedDictAction,
        default=None,
        help="The keyword arguments for LexiconG2p class.",
    )

    return parser


def main(cmd=None):
    print(get_commandline_args(), file=sys.stderr)
    parser = get_parser()
    args = parser.parse_args(cmd)
    kwargs = vars(args)
    kwargs.pop("config", None)
    inference(**kwargs)


if __name__ == "__main__":
    main()<|MERGE_RESOLUTION|>--- conflicted
+++ resolved
@@ -3,11 +3,8 @@
 import logging
 from pathlib import Path
 import sys
-<<<<<<< HEAD
 from typing import Any
-=======
 from typing import Dict
->>>>>>> a3d8115d
 from typing import Optional
 from typing import Sequence
 from typing import Tuple
@@ -28,15 +25,12 @@
 from espnet.nets.scorers.ctc import CTCPrefixScorer
 from espnet.nets.scorers.length_bonus import LengthBonus
 from espnet.utils.cli_utils import get_commandline_args
-<<<<<<< HEAD
 from espnet2.asr.transducer.beam_search_transducer import BeamSearchTransducer
 from espnet2.asr.transducer.beam_search_transducer import (
     ExtendedHypothesis as ExtTransHypothesis,  # noqa: H301
 )
 from espnet2.asr.transducer.beam_search_transducer import Hypothesis as TransHypothesis
-=======
 from espnet2.fileio.ark_scp import ArkScpWriter
->>>>>>> a3d8115d
 from espnet2.fileio.datadir_writer import DatadirWriter
 from espnet2.tasks.asr import ASRTask
 from espnet2.tasks.lm import LMTask
@@ -490,34 +484,34 @@
     # 1. Set random-seed
     set_all_random_seed(seed)
 
-<<<<<<< HEAD
-    # 2. Build speech2text
-    speech2text_kwargs = dict(
-        asr_train_config=asr_train_config,
-        asr_model_file=asr_model_file,
-        transducer_conf=transducer_conf,
-        lm_train_config=lm_train_config,
-        lm_file=lm_file,
-        ngram_file=ngram_file,
-        token_type=token_type,
-        bpemodel=bpemodel,
-        device=device,
-        maxlenratio=maxlenratio,
-        minlenratio=minlenratio,
-        dtype=dtype,
-        beam_size=beam_size,
-        ctc_weight=ctc_weight,
-        lm_weight=lm_weight,
-        ngram_weight=ngram_weight,
-        penalty=penalty,
-        nbest=nbest,
-        streaming=streaming,
-    )
-    speech2text = Speech2Text.from_pretrained(
-        model_tag=model_tag,
-        **speech2text_kwargs,
-    )
-=======
+# <<<<<<< master
+#     # 2. Build speech2text
+#     speech2text_kwargs = dict(
+#         asr_train_config=asr_train_config,
+#         asr_model_file=asr_model_file,
+#         transducer_conf=transducer_conf,
+#         lm_train_config=lm_train_config,
+#         lm_file=lm_file,
+#         ngram_file=ngram_file,
+#         token_type=token_type,
+#         bpemodel=bpemodel,
+#         device=device,
+#         maxlenratio=maxlenratio,
+#         minlenratio=minlenratio,
+#         dtype=dtype,
+#         beam_size=beam_size,
+#         ctc_weight=ctc_weight,
+#         lm_weight=lm_weight,
+#         ngram_weight=ngram_weight,
+#         penalty=penalty,
+#         nbest=nbest,
+#         streaming=streaming,
+#     )
+#     speech2text = Speech2Text.from_pretrained(
+#         model_tag=model_tag,
+#         **speech2text_kwargs,
+#     )
+# =======
     # 2. Build speech2target
     if target_type == "logits":
         speech2target = Speech2Logits(
@@ -553,7 +547,6 @@
         )
     else:
         raise ValueError(f"Wrong target_type: {target_type}")
->>>>>>> a3d8115d
 
     # 3. Build data-iterator
     loader = ASRTask.build_streaming_iterator(
