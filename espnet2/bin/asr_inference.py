--- conflicted
+++ resolved
@@ -364,15 +364,12 @@
     token_type: Optional[str],
     bpemodel: Optional[str],
     allow_variable_data_keys: bool,
-<<<<<<< HEAD
+    streaming: bool,
     g2p: Optional[str],
     unk_symbol: Optional[str],
     g2p_lexicon_path: Optional[Union[Path, str]],
     g2p_lexicon_conf: Optional[Dict],
     target_type: str,
-=======
-    streaming: bool,
->>>>>>> b1753d83
 ):
     assert check_argument_types()
     output_dir = Path(output_dir)
@@ -398,7 +395,6 @@
     # 1. Set random-seed
     set_all_random_seed(seed)
 
-<<<<<<< HEAD
     # 2. Build speech2target
     if target_type == "logits":
         speech2target = Speech2Logits(
@@ -430,30 +426,10 @@
             lm_weight=lm_weight,
             penalty=penalty,
             nbest=nbest,
+            streaming=streaming,
         )
     else:
         raise ValueError(f"Wrong target_type: {target_type}")
-=======
-    # 2. Build speech2text
-    speech2text = Speech2Text(
-        asr_train_config=asr_train_config,
-        asr_model_file=asr_model_file,
-        lm_train_config=lm_train_config,
-        lm_file=lm_file,
-        token_type=token_type,
-        bpemodel=bpemodel,
-        device=device,
-        maxlenratio=maxlenratio,
-        minlenratio=minlenratio,
-        dtype=dtype,
-        beam_size=beam_size,
-        ctc_weight=ctc_weight,
-        lm_weight=lm_weight,
-        penalty=penalty,
-        nbest=nbest,
-        streaming=streaming,
-    )
->>>>>>> b1753d83
 
     # 3. Build data-iterator
     loader = ASRTask.build_streaming_iterator(
@@ -470,7 +446,6 @@
 
     # 7 .Start for-loop
     # FIXME(kamo): The output format should be discussed about
-<<<<<<< HEAD
     if target_type == "logits":
         with ArkScpWriter(
             output_dir, output_dir / "logits.scp", save_mat=False
@@ -481,7 +456,11 @@
                 _bs = len(next(iter(batch.values())))
                 assert len(keys) == _bs, f"{len(keys)} != {_bs}"
 
-                results = speech2target(**batch)
+                try:
+                    results = speech2target(**batch)
+                except TooShortUttError as e:
+                    logging.warning(f"Utterance {keys} {e}")
+                    results = torch.empty(len(keys), 0)
                 assert len(keys) == len(results), f"{len(keys)} != {len(results)}"
 
                 for key, result in zip(keys, results):
@@ -498,7 +477,12 @@
                 }
 
                 # N-best list of (text, token, token_int, hyp_object)
-                results = speech2target(**batch)
+                try:
+                    results = speech2target(**batch)
+                except TooShortUttError as e:
+                    logging.warning(f"Utterance {keys} {e}")
+                    hyp = Hypothesis(score=0.0, scores={}, states={}, yseq=[])
+                    results = [[" ", ["<space>"], [2], hyp]] * nbest
 
                 # Only supporting batch_size==1
                 key = keys[0]
@@ -517,37 +501,6 @@
                         ibest_writer["text"][key] = text
     else:
         raise ValueError(f"Wrong target_type: {target_type}")
-=======
-    with DatadirWriter(output_dir) as writer:
-        for keys, batch in loader:
-            assert isinstance(batch, dict), type(batch)
-            assert all(isinstance(s, str) for s in keys), keys
-            _bs = len(next(iter(batch.values())))
-            assert len(keys) == _bs, f"{len(keys)} != {_bs}"
-            batch = {k: v[0] for k, v in batch.items() if not k.endswith("_lengths")}
-
-            # N-best list of (text, token, token_int, hyp_object)
-            try:
-                results = speech2text(**batch)
-            except TooShortUttError as e:
-                logging.warning(f"Utterance {keys} {e}")
-                hyp = Hypothesis(score=0.0, scores={}, states={}, yseq=[])
-                results = [[" ", ["<space>"], [2], hyp]] * nbest
-
-            # Only supporting batch_size==1
-            key = keys[0]
-            for n, (text, token, token_int, hyp) in zip(range(1, nbest + 1), results):
-                # Create a directory: outdir/{n}best_recog
-                ibest_writer = writer[f"{n}best_recog"]
-
-                # Write the result to each file
-                ibest_writer["token"][key] = " ".join(token)
-                ibest_writer["token_int"][key] = " ".join(map(str, token_int))
-                ibest_writer["score"][key] = str(hyp.score)
-
-                if text is not None:
-                    ibest_writer["text"][key] = text
->>>>>>> b1753d83
 
 
 def get_parser():
