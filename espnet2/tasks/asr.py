--- conflicted
+++ resolved
@@ -64,11 +64,10 @@
 from espnet2.layers.global_mvn import GlobalMVN
 from espnet2.layers.utterance_mvn import UtteranceMVN
 from espnet2.tasks.abs_task import AbsTask
-<<<<<<< HEAD
-from espnet2.text.phoneme_tokenizer import g2p_choices
-=======
+# <<<<<<< master
+# from espnet2.text.phoneme_tokenizer import g2p_choices
+# =======
 from espnet2.text.phoneme_tokenizer import LexiconG2p
->>>>>>> a3d8115d
 from espnet2.torch_utils.initialize import initialize
 from espnet2.train.class_choices import ClassChoices
 from espnet2.train.collate_fn import CommonCollateFn
@@ -131,12 +130,8 @@
         vgg_rnn=VGGRNNEncoder,
         rnn=RNNEncoder,
         wav2vec2=FairSeqWav2Vec2Encoder,
-<<<<<<< HEAD
         hubert=FairseqHubertEncoder,
         hubert_pretrain=FairseqHubertPretrainEncoder,
-=======
-        wav2vec2_transformer=FairSeqWav2Vec2TransformerEncoder,
->>>>>>> a3d8115d
     ),
     type_check=AbsEncoder,
     default="rnn",
@@ -235,17 +230,16 @@
             help="The keyword arguments for CTC class.",
         )
         group.add_argument(
-<<<<<<< HEAD
             "--joint_net_conf",
             action=NestedDictAction,
             default=None,
             help="The keyword arguments for joint network class.",
-=======
+
+        group.add_argument(  
             "--token_lm_path",
             type=str_or_none,
             default=None,
             help="Token lm path for sd loss",
->>>>>>> a3d8115d
         )
         group.add_argument(
             "--model_conf",
@@ -308,11 +302,10 @@
         parser.add_argument(
             "--g2p",
             type=str_or_none,
-<<<<<<< HEAD
-            choices=g2p_choices,
-=======
+# <<<<<<< master
+#             choices=g2p_choices,
+# =======
             choices=[None, "g2p_en", "pyopenjtalk", "pyopenjtalk_kana", "g2p_lexicon"],
->>>>>>> a3d8115d
             default=None,
             help="Specify g2p method if --token_type=phn",
         )
@@ -535,14 +528,13 @@
 
         # 6. CTC
         ctc = CTC(
-<<<<<<< HEAD
-            odim=vocab_size, encoder_output_sizse=encoder_output_size, **args.ctc_conf
-=======
+# <<<<<<< master
+#             odim=vocab_size, encoder_output_sizse=encoder_output_size, **args.ctc_conf
+# =======
             odim=vocab_size,
             encoder_output_size=encoder.output_size(),
             token_lm_path=args.token_lm_path,
             **args.ctc_conf,
->>>>>>> a3d8115d
         )
 
         # 8. Build model
