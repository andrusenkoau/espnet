# If a Python interpreter is specified, then creates a virtualenv from it
# If empty string is given, chainer is not installed. Note that ESPnet doesn't support any versions except for chainer=6.0.0
CHAINER_VERSION := 6.0.0
# Disable cupy installation
NO_CUPY :=
# PyTorch version: 0.4.1, 1.0.0, 1.0.1, 1.1.0, 1.2.0, 1.3.0, 1.3.1, 1.4.0, 1.5.0, 1.5.1, 1.6.0
TH_VERSION := 1.4.0
WGET := wget --tries=3

# Use pip for pytorch installation even if you have anaconda
ifneq ($(shell test -f ./activate_python.sh && grep 'conda activate' ./activate_python.sh),)
IS_CONDA := 0
USE_PIP :=
else
IS_CONDA :=
USE_PIP := 0
endif


# Set if install binaries on CPU mode e.g. make CPU_ONLY=1
# If you don't have any GPUs, this value will be set automatically
ifeq ($(shell which nvcc),) # 'nvcc' not found
CPU_ONLY := 0
else
CPU_ONLY :=
endif

ifeq ($(strip $(CPU_ONLY)),)
# Derive CUDA version from nvcc
CUDA_VERSION = $(shell nvcc --version | grep "Cuda compilation tools" | cut -d" " -f5 | sed s/,//)
CUDA_VERSION_WITHOUT_DOT = $(strip $(subst .,,$(CUDA_VERSION)))
PIP_PYTORCH := torch==$(TH_VERSION) -f https://download.pytorch.org/whl/cu$(CUDA_VERSION_WITHOUT_DOT)/torch_stable.html
ifeq ($(strip $(CUDA_VERSION_WITHOUT_DOT)),80)
CONDA_PYTORCH := pytorch=$(TH_VERSION) cuda$(CUDA_VERSION_WITHOUT_DOT)
else
CONDA_PYTORCH := pytorch=$(TH_VERSION) cudatoolkit=$(CUDA_VERSION)
endif

else
CONDA_PYTORCH := pytorch=$(TH_VERSION) cpuonly
PIP_PYTORCH := torch==$(TH_VERSION) -f https://download.pytorch.org/whl/cpu/torch_stable.html
NO_CUPY := 0
endif

ifeq ($(shell expr $(CUDA_VERSION_WITHOUT_DOT) \>= 102), 1)
# cupy==6.0.0 doesn't support CUDA=10.2 or later
NO_CUPY := 0
endif
PIP_CHAINER := chainer==$(CHAINER_VERSION)


.PHONY: all clean

all: kaldi showenv python conda_packages.done sctk.done sph2pipe.done check_install

ifneq ($(strip $(CHAINER_VERSION)),)
python: activate_python.sh warp-ctc.done warp-transducer.done ctc-crf.done espnet.done pytorch.done chainer_ctc.done chainer.done
else
python: activate_python.sh warp-ctc.done warp-transducer.done ctc-crf.done espnet.done pytorch.done
endif

extra: nkf.done moses.done mwerSegmenter.done pesq kenlm.done pyopenjtalk.done py3mmseg.done

kaldi:
	test -f kaldi/egs/wsj/s5/utils/parse_options.sh || { echo -e "Error: Put Kaldi here!\n    $$ ln -s <kaldi-root> kaldi"; exit 1; }

activate_python.sh:
	test -f activate_python.sh || { echo "Error: Run ./setup_python.sh or ./setup_anaconda.sh"; exit 1; }

################ Logging ################
showenv: activate_python.sh
ifeq ($(strip $(CPU_ONLY)),)
	[ -n "${CUDA_HOME}" ] || { echo -e "Error: CUDA_HOME is not set.\n    $$ . ./setup_cuda_env.sh <cuda-root>"; exit 1; }
	@echo CUDA_VERSION=$(CUDA_VERSION)
	. ./activate_python.sh && python3 check_pytorch_cuda_compatibility.py $(TH_VERSION) ${CUDA_VERSION} || { echo "Change TH_VERSION or CUDA_VERSION"; exit 1; }
else
	@echo Perform on CPU mode: CPU_ONLY=$(CPU_ONLY)
endif
	@echo PYTHON=$(shell . ./activate_python.sh && command -v python3)
	@echo PYTHON_VERSION=$(shell . ./activate_python.sh && python3 --version)
	@echo IS_CONDA=$(IS_CONDA)
	@echo USE_PIP=$(USE_PIP)
	@echo TH_VERSION=$(TH_VERSION)
	@echo CONDA_PYTORCH=$(CONDA_PYTORCH)
	@echo PIP_PYTORCH=$(PIP_PYTORCH)
	@echo CHAINER_VERSION=$(CHAINER_VERSION)
	@echo PIP_CHAINER=$(PIP_CHAINER)
	@echo NO_CUPY=$(NO_CUPY)

#########################################

cmake.done: activate_python.sh
	. ./activate_python.sh && { command -v cmake || conda install -y cmake; }
	touch cmake.done
flac.done: activate_python.sh
	. ./activate_python.sh && { command -v flac || conda install -y libflac -c conda-forge; }
	touch flac.done
ffmpeg.done: activate_python.sh
	. ./activate_python.sh && { command -v ffmpeg || conda install -y ffmpeg -c conda-forge; }
	touch ffmpeg.done
sox.done: activate_python.sh
	. ./activate_python.sh && { command -v sox || conda install -y sox -c conda-forge; }
	touch sox.done
sndfile.done: activate_python.sh
	. ./activate_python.sh && { python3 -c "from ctypes.util import find_library as F; assert F('sndfile') is not None" || conda install -y libsndfile=1.0.28 -c conda-forge; }
	touch sndfile.done
ifneq ($(strip $(IS_CONDA)),)
conda_packages.done: cmake.done flac.done ffmpeg.done sox.done sndfile.done
else
conda_packages.done:
endif
	touch conda_packages.done


sctk.done:
	./installers/install_sctk.sh
	touch sctk.done
sph2pipe.done:
	./installers/install_sph2pipe.sh
	touch sph2pipe.done


ifneq ($(strip $(USE_PIP)),)
pytorch.done: activate_python.sh
	. ./activate_python.sh && python3 -m pip install numpy --upgrade  # Workaround for "ImportError: numpy.core.multiarray failed to import"
	. ./activate_python.sh && python3 -m pip install $(PIP_PYTORCH)
	touch pytorch.done
else
pytorch.done: activate_python.sh
	. ./activate_python.sh && conda install -y $(CONDA_PYTORCH) -c pytorch
	touch pytorch.done
endif

# NOTE(kamo): conda_packages is not necessary for installation of espnet, but add it the dependencies just in case.
espnet.done: pytorch.done conda_packages.done
	. ./activate_python.sh && python3 -m pip install -e ..  # Install editable mode by default
	touch espnet.done

chainer.done: espnet.done
ifneq ($(strip $(NO_CUPY)),)
	. ./activate_python.sh && python3 -m pip install $(PIP_CHAINER)
else
	# Precompiled cupy==6.0.0 for python>=3.8 is not provided
	. ./activate_python.sh && \
		if python3 -c "import sys; from distutils.version import LooseVersion as L; assert L(sys.version) < L('3.8')" 2>&1 /dev/null; then \
			python3 -m pip install $(PIP_CHAINER) cupy-cuda$(CUDA_VERSION_WITHOUT_DOT)==$(CHAINER_VERSION); \
		else \
			python3 -m pip install $(PIP_CHAINER) cupy==$(CHAINER_VERSION); \
		fi
endif
	touch chainer.done

# NOTE(kamo): Add conda_packages.done if cmake is used
warp-ctc.done: pytorch.done conda_packages.done
	. ./activate_python.sh && ./installers/install_warp-ctc.sh
	touch warp-ctc.done

warp-transducer.done: pytorch.done conda_packages.done
ifeq ($(strip $(CPU_ONLY)),)
	. ./activate_python.sh && ./installers/install_warp-transducer.sh
	. ./activate_python.sh &&  ./installers/install_warp-rnnt.sh $(CUDA_VERSION)
	touch warp-transducer.done
else
	. ./activate_python.sh && ./installers/install_warp-transducer.sh
	touch warp-transducer.done
endif

ctc-crf.done: pytorch.done conda_packages.done
	. ./activate_python.sh && ./installers/install_ctc-crf.sh
	touch ctc-crf.done

chainer_ctc.done: chainer.done
	. ./activate_python.sh && ./installers/install_chainer_ctc.sh
	touch chainer_ctc.done

nkf.done:
	./installers/install_nkf.sh
	touch nkf.done

pyopenjtalk.done: espnet.done conda_packages.done
	. ./activate_python.sh && ./installers/install_pyopenjtalk.sh
	touch pyopenjtalk.done

moses.done:
	git clone --depth 1 https://github.com/moses-smt/mosesdecoder.git moses
	touch moses.done

mwerSegmenter.done:
	./installers/install_mwerSegmenter.sh
	touch mwerSegmenter.done

kenlm.done: espnet.done conda_packages.done
	. ./activate_python.sh && ./installers/install_kenlm.sh
	touch kenlm.done

pesq: PESQ/P862_annex_A_2005_CD/source/PESQ
PESQ/P862_annex_A_2005_CD/source/PESQ:
	./installers/install_pesq.sh

py3mmseg.done: espnet.done
	. ./activate_python.sh && ./installers/install_py3mmseg.sh
	touch py3mmseg.done

check_install: python
ifeq ($(strip $(CPU_ONLY)),)

ifneq ($(strip $(NO_CUPY)),)
	. ./activate_python.sh; python3 check_install.py --no-cupy
else
	. ./activate_python.sh; python3 check_install.py
endif

else

ifneq ($(strip $(NO_CUPY)),)
	. ./activate_python.sh; python3 check_install.py --no-cuda --no-cupy
else
	. ./activate_python.sh; python3 check_install.py --no-cuda
endif

endif


clean: clean_extra
<<<<<<< HEAD
	rm -rf warp-ctc warp-transducer chainer_ctc CAT
=======
	rm -rf warp-ctc warp-transducer warp-rnnt chainer_ctc
>>>>>>> 01eaefef
	rm -rf *.done
	find . -iname "*.pyc" -delete

clean_python:
<<<<<<< HEAD
	rm -rf warp-ctc warp-transducer chainer_ctc CAT
	rm -f warp-ctc.done chainer_ctc.done espnet.done chainer.done pytorch.done warp-transducer.done ctc-crf.done
=======
	rm -rf warp-ctc warp-transducer warp-rnnt chainer_ctc
	rm -f warp-ctc.done chainer_ctc.done espnet.done chainer.done pytorch.done warp-transducer.done
>>>>>>> 01eaefef
	find . -iname "*.pyc" -delete

clean_extra:
	rm -rf nkf.done swig.done moses.done mwerSegmenter.done
	rm -rf hts_engine_API.done open_jtalk.done pyopenjtalk.done
	rm -rf nkf mecab swig moses mwerSegmenter
	rm -rf PESQ PESQ.zip<|MERGE_RESOLUTION|>--- conflicted
+++ resolved
@@ -222,22 +222,13 @@
 
 
 clean: clean_extra
-<<<<<<< HEAD
-	rm -rf warp-ctc warp-transducer chainer_ctc CAT
-=======
-	rm -rf warp-ctc warp-transducer warp-rnnt chainer_ctc
->>>>>>> 01eaefef
+	rm -rf warp-ctc warp-transducer warp-rnnt chainer_ctc CAT
 	rm -rf *.done
 	find . -iname "*.pyc" -delete
 
 clean_python:
-<<<<<<< HEAD
-	rm -rf warp-ctc warp-transducer chainer_ctc CAT
+	rm -rf warp-ctc warp-transducer warp-rnnt chainer_ctc
 	rm -f warp-ctc.done chainer_ctc.done espnet.done chainer.done pytorch.done warp-transducer.done ctc-crf.done
-=======
-	rm -rf warp-ctc warp-transducer warp-rnnt chainer_ctc
-	rm -f warp-ctc.done chainer_ctc.done espnet.done chainer.done pytorch.done warp-transducer.done
->>>>>>> 01eaefef
 	find . -iname "*.pyc" -delete
 
 clean_extra:
