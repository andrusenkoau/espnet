--- conflicted
+++ resolved
@@ -11,10 +11,7 @@
 # you should add the libraries which are not included in setup.py
 MANUALLY_INSTALLED_LIBRARIES = [
     ('espnet', None),
-<<<<<<< HEAD
-=======
     ('kaldiio', None),
->>>>>>> 24efc2c5
     ('matplotlib', None),
     ('torch', "0.4.1"),
     ('chainer', "5.0.0"),
